{
  "seed_word": "SWITZERLAND",
  "words_list": [
    {
      "word": "Drawliest",
      "length": 9,
<<<<<<< HEAD
      "estimated_uncommonness": 5,
      "combined_score": 240
    },
    {
      "word": "Detrains",
      "length": 8,
      "estimated_uncommonness": 5,
      "combined_score": 230
    },
    {
      "word": "Dilaters",
      "length": 8,
      "estimated_uncommonness": 5,
      "combined_score": 230
    },
    {
      "word": "Entrails",
      "length": 8,
      "estimated_uncommonness": 5,
      "combined_score": 230
    },
    {
      "word": "Islander",
      "length": 8,
      "estimated_uncommonness": 5,
      "combined_score": 230
    },
    {
      "word": "Lardiest",
      "length": 8,
      "estimated_uncommonness": 5,
      "combined_score": 230
    },
    {
      "word": "Larniest",
      "length": 8,
      "estimated_uncommonness": 5,
      "combined_score": 230
    },
    {
      "word": "Latrines",
      "length": 8,
      "estimated_uncommonness": 5,
      "combined_score": 230
    },
    {
      "word": "Lawniest",
      "length": 8,
      "estimated_uncommonness": 5,
      "combined_score": 230
    },
    {
      "word": "Randiest",
      "length": 8,
      "estimated_uncommonness": 5,
      "combined_score": 230
    },
    {
      "word": "Ratlines",
      "length": 8,
      "estimated_uncommonness": 5,
      "combined_score": 230
    },
    {
      "word": "Redtails",
      "length": 8,
      "estimated_uncommonness": 5,
      "combined_score": 230
    },
    {
      "word": "Reinstal",
      "length": 8,
      "estimated_uncommonness": 5,
      "combined_score": 230
    },
    {
      "word": "Retinals",
      "length": 8,
      "estimated_uncommonness": 5,
      "combined_score": 230
    },
    {
      "word": "Slantier",
      "length": 8,
      "estimated_uncommonness": 5,
      "combined_score": 230
    },
    {
      "word": "Snirtled",
      "length": 8,
      "estimated_uncommonness": 5,
      "combined_score": 230
    },
    {
      "word": "Strained",
      "length": 8,
      "estimated_uncommonness": 5,
      "combined_score": 230
    },
    {
      "word": "Swindler",
      "length": 8,
      "estimated_uncommonness": 5,
      "combined_score": 230
    },
    {
      "word": "Tawdries",
      "length": 8,
      "estimated_uncommonness": 5,
      "combined_score": 230
    },
    {
      "word": "Tendrils",
      "length": 8,
      "estimated_uncommonness": 5,
      "combined_score": 230
    },
    {
      "word": "Tinwares",
      "length": 8,
      "estimated_uncommonness": 5,
      "combined_score": 230
    },
    {
      "word": "Trenails",
      "length": 8,
      "estimated_uncommonness": 5,
      "combined_score": 230
    },
    {
      "word": "Trindles",
      "length": 8,
      "estimated_uncommonness": 5,
      "combined_score": 230
    },
    {
      "word": "Waltzers",
      "length": 8,
      "estimated_uncommonness": 5,
      "combined_score": 230
    },
    {
      "word": "Warstled",
      "length": 8,
      "estimated_uncommonness": 5,
      "combined_score": 230
    },
    {
      "word": "Wetlands",
      "length": 8,
      "estimated_uncommonness": 5,
      "combined_score": 230
    },
    {
      "word": "Wrastled",
      "length": 8,
      "estimated_uncommonness": 5,
      "combined_score": 230
    },
    {
      "word": "Aldrins",
      "length": 7,
      "estimated_uncommonness": 3,
      "combined_score": 120
    },
    {
      "word": "Aliners",
      "length": 7,
      "estimated_uncommonness": 3,
      "combined_score": 120
    },
    {
      "word": "Anestri",
      "length": 7,
      "estimated_uncommonness": 3,
      "combined_score": 120
    },
    {
      "word": "Antired",
      "length": 7,
      "estimated_uncommonness": 3,
      "combined_score": 120
    },
    {
      "word": "Antlers",
      "length": 7,
      "estimated_uncommonness": 3,
      "combined_score": 120
    },
    {
      "word": "Antsier",
      "length": 7,
      "estimated_uncommonness": 3,
      "combined_score": 120
    },
    {
      "word": "Aridest",
      "length": 7,
      "estimated_uncommonness": 3,
      "combined_score": 120
    },
    {
      "word": "Asterid",
      "length": 7,
      "estimated_uncommonness": 3,
      "combined_score": 120
    },
    {
      "word": "Astride",
      "length": 7,
      "estimated_uncommonness": 3,
      "combined_score": 120
    },
    {
      "word": "Awniest",
      "length": 7,
      "estimated_uncommonness": 3,
      "combined_score": 120
    },
    {
      "word": "Darnels",
      "length": 7,
      "estimated_uncommonness": 3,
      "combined_score": 120
    },
    {
      "word": "Dartles",
      "length": 7,
      "estimated_uncommonness": 3,
      "combined_score": 120
    },
    {
      "word": "Dawners",
      "length": 7,
      "estimated_uncommonness": 3,
      "combined_score": 120
    },
    {
      "word": "Dawties",
      "length": 7,
      "estimated_uncommonness": 3,
      "combined_score": 120
    },
    {
      "word": "Denials",
      "length": 7,
      "estimated_uncommonness": 3,
      "combined_score": 120
    },
    {
      "word": "Dentals",
      "length": 7,
      "estimated_uncommonness": 3,
      "combined_score": 120
    },
    {
      "word": "Dentils",
      "length": 7,
      "estimated_uncommonness": 3,
      "combined_score": 120
    },
    {
      "word": "Derails",
      "length": 7,
      "estimated_uncommonness": 3,
      "combined_score": 120
    },
    {
      "word": "Destain",
      "length": 7,
      "estimated_uncommonness": 3,
      "combined_score": 120
    },
    {
      "word": "Details",
      "length": 7,
      "estimated_uncommonness": 3,
      "combined_score": 120
    },
    {
      "word": "Detains",
      "length": 7,
      "estimated_uncommonness": 3,
      "combined_score": 120
    },
    {
      "word": "Detrain",
      "length": 7,
      "estimated_uncommonness": 3,
      "combined_score": 120
    },
    {
      "word": "Dewanis",
      "length": 7,
      "estimated_uncommonness": 3,
      "combined_score": 120
    },
    {
      "word": "Dialers",
      "length": 7,
      "estimated_uncommonness": 3,
      "combined_score": 120
    },
    {
      "word": "Diaster",
      "length": 7,
      "estimated_uncommonness": 3,
      "combined_score": 120
    },
    {
      "word": "Dilater",
      "length": 7,
      "estimated_uncommonness": 3,
      "combined_score": 120
    },
    {
      "word": "Dilates",
      "length": 7,
      "estimated_uncommonness": 3,
      "combined_score": 120
    },
    {
      "word": "Disrate",
      "length": 7,
      "estimated_uncommonness": 3,
      "combined_score": 120
    },
    {
      "word": "Drazels",
      "length": 7,
      "estimated_uncommonness": 3,
      "combined_score": 120
    },
    {
      "word": "Eastlin",
      "length": 7,
      "estimated_uncommonness": 3,
      "combined_score": 120
    },
    {
      "word": "Elastin",
      "length": 7,
      "estimated_uncommonness": 3,
      "combined_score": 120
    },
    {
      "word": "Endarts",
      "length": 7,
      "estimated_uncommonness": 3,
      "combined_score": 120
    },
    {
      "word": "Enlards",
      "length": 7,
      "estimated_uncommonness": 3,
      "combined_score": 120
    },
    {
      "word": "Entails",
      "length": 7,
      "estimated_uncommonness": 3,
      "combined_score": 120
    },
    {
      "word": "Entrail",
      "length": 7,
      "estimated_uncommonness": 3,
      "combined_score": 120
    },
    {
      "word": "Indarts",
      "length": 7,
      "estimated_uncommonness": 3,
      "combined_score": 120
    },
    {
      "word": "Indwelt",
      "length": 7,
      "estimated_uncommonness": 3,
      "combined_score": 120
    },
    {
      "word": "Instead",
      "length": 7,
      "estimated_uncommonness": 3,
      "combined_score": 120
    },
    {
      "word": "Inwards",
      "length": 7,
      "estimated_uncommonness": 3,
      "combined_score": 120
    },
    {
      "word": "Landers",
      "length": 7,
      "estimated_uncommonness": 3,
      "combined_score": 120
    },
    {
      "word": "Latrine",
      "length": 7,
      "estimated_uncommonness": 3,
      "combined_score": 120
    },
    {
      "word": "Lawines",
      "length": 7,
      "estimated_uncommonness": 3,
      "combined_score": 120
    },
    {
      "word": "Lawnier",
      "length": 7,
      "estimated_uncommonness": 3,
      "combined_score": 120
    },
    {
      "word": "Laziest",
      "length": 7,
      "estimated_uncommonness": 3,
      "combined_score": 120
    },
    {
      "word": "Linters",
      "length": 7,
      "estimated_uncommonness": 3,
      "combined_score": 120
    },
    {
      "word": "Lizards",
      "length": 7,
      "estimated_uncommonness": 3,
      "combined_score": 120
    },
    {
      "word": "Nailers",
      "length": 7,
      "estimated_uncommonness": 3,
      "combined_score": 120
    },
    {
      "word": "Nailset",
      "length": 7,
      "estimated_uncommonness": 3,
      "combined_score": 120
    },
    {
      "word": "Nastier",
      "length": 7,
      "estimated_uncommonness": 3,
      "combined_score": 120
    },
    {
      "word": "Nidates",
      "length": 7,
      "estimated_uncommonness": 3,
      "combined_score": 120
    },
    {
      "word": "Randies",
      "length": 7,
      "estimated_uncommonness": 3,
      "combined_score": 120
    },
    {
      "word": "Ranzels",
      "length": 7,
      "estimated_uncommonness": 3,
      "combined_score": 120
    },
    {
      "word": "Ratines",
      "length": 7,
      "estimated_uncommonness": 3,
      "combined_score": 120
    },
    {
      "word": "Ratline",
      "length": 7,
      "estimated_uncommonness": 3,
      "combined_score": 120
    },
    {
      "word": "Ratlins",
      "length": 7,
      "estimated_uncommonness": 3,
      "combined_score": 120
    },
    {
      "word": "Realist",
      "length": 7,
      "estimated_uncommonness": 3,
      "combined_score": 120
    },
    {
      "word": "Redials",
      "length": 7,
      "estimated_uncommonness": 3,
      "combined_score": 120
    },
    {
      "word": "Redtail",
      "length": 7,
      "estimated_uncommonness": 3,
      "combined_score": 120
    },
    {
      "word": "Relands",
      "length": 7,
      "estimated_uncommonness": 3,
      "combined_score": 120
    },
    {
      "word": "Reliant",
      "length": 7,
      "estimated_uncommonness": 3,
      "combined_score": 120
    },
    {
      "word": "Renails",
      "length": 7,
      "estimated_uncommonness": 3,
      "combined_score": 120
    },
    {
      "word": "Rentals",
      "length": 7,
      "estimated_uncommonness": 3,
      "combined_score": 120
    },
    {
      "word": "Resiant",
      "length": 7,
      "estimated_uncommonness": 3,
      "combined_score": 120
    },
    {
      "word": "Retails",
      "length": 7,
      "estimated_uncommonness": 3,
      "combined_score": 120
    },
    {
      "word": "Retains",
      "length": 7,
      "estimated_uncommonness": 3,
      "combined_score": 120
    },
    {
      "word": "Retinal",
      "length": 7,
      "estimated_uncommonness": 3,
      "combined_score": 120
    },
    {
      "word": "Retinas",
      "length": 7,
      "estimated_uncommonness": 3,
      "combined_score": 120
    },
    {
      "word": "Retsina",
      "length": 7,
      "estimated_uncommonness": 3,
      "combined_score": 120
    },
    {
      "word": "Rewinds",
      "length": 7,
      "estimated_uncommonness": 3,
      "combined_score": 120
    },
    {
      "word": "Sainted",
      "length": 7,
      "estimated_uncommonness": 3,
      "combined_score": 120
    },
    {
      "word": "Salient",
      "length": 7,
      "estimated_uncommonness": 3,
      "combined_score": 120
    },
    {
      "word": "Saltern",
      "length": 7,
      "estimated_uncommonness": 3,
      "combined_score": 120
    },
    {
      "word": "Saltier",
      "length": 7,
      "estimated_uncommonness": 3,
      "combined_score": 120
    },
    {
      "word": "Saltine",
      "length": 7,
      "estimated_uncommonness": 3,
      "combined_score": 120
    },
    {
      "word": "Saltire",
      "length": 7,
      "estimated_uncommonness": 3,
      "combined_score": 120
    },
    {
      "word": "Sandier",
      "length": 7,
      "estimated_uncommonness": 3,
      "combined_score": 120
    },
    {
      "word": "Sardine",
      "length": 7,
      "estimated_uncommonness": 3,
      "combined_score": 120
    },
    {
      "word": "Satined",
      "length": 7,
      "estimated_uncommonness": 3,
      "combined_score": 120
    },
    {
      "word": "Sideral",
      "length": 7,
      "estimated_uncommonness": 3,
      "combined_score": 120
    },
    {
      "word": "Slainte",
      "length": 7,
      "estimated_uncommonness": 3,
      "combined_score": 120
    },
    {
      "word": "Slander",
      "length": 7,
      "estimated_uncommonness": 3,
      "combined_score": 120
    },
    {
      "word": "Slanted",
      "length": 7,
      "estimated_uncommonness": 3,
      "combined_score": 120
    },
    {
      "word": "Slanter",
      "length": 7,
      "estimated_uncommonness": 3,
      "combined_score": 120
    },
    {
      "word": "Slarted",
      "length": 7,
      "estimated_uncommonness": 3,
      "combined_score": 120
    },
    {
      "word": "Slatier",
      "length": 7,
      "estimated_uncommonness": 3,
      "combined_score": 120
    },
    {
      "word": "Slinter",
      "length": 7,
      "estimated_uncommonness": 3,
      "combined_score": 120
    },
    {
      "word": "Snailed",
      "length": 7,
      "estimated_uncommonness": 3,
      "combined_score": 120
    },
    {
      "word": "Snarled",
      "length": 7,
      "estimated_uncommonness": 3,
      "combined_score": 120
    },
    {
      "word": "Snirtle",
      "length": 7,
      "estimated_uncommonness": 3,
      "combined_score": 120
    },
    {
      "word": "Staider",
      "length": 7,
      "estimated_uncommonness": 3,
      "combined_score": 120
    },
    {
      "word": "Stained",
      "length": 7,
      "estimated_uncommonness": 3,
      "combined_score": 120
    },
    {
      "word": "Stainer",
      "length": 7,
      "estimated_uncommonness": 3,
      "combined_score": 120
    },
    {
      "word": "Staired",
      "length": 7,
      "estimated_uncommonness": 3,
      "combined_score": 120
    },
    {
      "word": "Stander",
      "length": 7,
      "estimated_uncommonness": 3,
      "combined_score": 120
    },
    {
      "word": "Staniel",
      "length": 7,
      "estimated_uncommonness": 3,
      "combined_score": 120
    },
    {
      "word": "Starned",
      "length": 7,
      "estimated_uncommonness": 3,
      "combined_score": 120
    },
    {
      "word": "Starnie",
      "length": 7,
      "estimated_uncommonness": 3,
      "combined_score": 120
    },
    {
      "word": "Stearin",
      "length": 7,
      "estimated_uncommonness": 3,
      "combined_score": 120
    },
    {
      "word": "Sternal",
      "length": 7,
      "estimated_uncommonness": 3,
      "combined_score": 120
    },
    {
      "word": "Steward",
      "length": 7,
      "estimated_uncommonness": 3,
      "combined_score": 120
    },
    {
      "word": "Strawed",
      "length": 7,
      "estimated_uncommonness": 3,
      "combined_score": 120
    },
    {
      "word": "Strawen",
      "length": 7,
      "estimated_uncommonness": 3,
      "combined_score": 120
    },
    {
      "word": "Swalier",
      "length": 7,
      "estimated_uncommonness": 3,
      "combined_score": 120
    },
    {
      "word": "Swindle",
      "length": 7,
      "estimated_uncommonness": 3,
      "combined_score": 120
    },
    {
      "word": "Swirled",
      "length": 7,
      "estimated_uncommonness": 3,
      "combined_score": 120
    },
    {
      "word": "Tailers",
      "length": 7,
      "estimated_uncommonness": 3,
      "combined_score": 120
    },
    {
      "word": "Tardies",
      "length": 7,
      "estimated_uncommonness": 3,
      "combined_score": 120
    },
    {
      "word": "Tawnier",
      "length": 7,
      "estimated_uncommonness": 3,
      "combined_score": 120
    },
    {
      "word": "Tawnies",
      "length": 7,
      "estimated_uncommonness": 3,
      "combined_score": 120
    },
    {
      "word": "Tenails",
      "length": 7,
      "estimated_uncommonness": 3,
      "combined_score": 120
    },
    {
      "word": "Tendril",
      "length": 7,
      "estimated_uncommonness": 3,
      "combined_score": 120
    },
    {
      "word": "Tindals",
      "length": 7,
      "estimated_uncommonness": 3,
      "combined_score": 120
    },
    {
      "word": "Tinders",
      "length": 7,
      "estimated_uncommonness": 3,
      "combined_score": 120
    },
    {
      "word": "Tinware",
      "length": 7,
      "estimated_uncommonness": 3,
      "combined_score": 120
    },
    {
      "word": "Tirades",
      "length": 7,
      "estimated_uncommonness": 3,
      "combined_score": 120
    },
    {
      "word": "Trailed",
      "length": 7,
      "estimated_uncommonness": 3,
      "combined_score": 120
    },
    {
      "word": "Trained",
      "length": 7,
      "estimated_uncommonness": 3,
      "combined_score": 120
    },
    {
      "word": "Trawled",
      "length": 7,
      "estimated_uncommonness": 3,
      "combined_score": 120
    },
    {
      "word": "Trenail",
      "length": 7,
      "estimated_uncommonness": 3,
      "combined_score": 120
    },
    {
      "word": "Trindle",
      "length": 7,
      "estimated_uncommonness": 3,
      "combined_score": 120
    },
    {
      "word": "Twiners",
      "length": 7,
      "estimated_uncommonness": 3,
      "combined_score": 120
    },
    {
      "word": "Twirled",
      "length": 7,
      "estimated_uncommonness": 3,
      "combined_score": 120
    },
    {
      "word": "Wailers",
      "length": 7,
      "estimated_uncommonness": 3,
      "combined_score": 120
    },
    {
      "word": "Waisted",
      "length": 7,
      "estimated_uncommonness": 3,
      "combined_score": 120
    },
    {
      "word": "Waister",
      "length": 7,
      "estimated_uncommonness": 3,
      "combined_score": 120
    },
    {
      "word": "Waiters",
      "length": 7,
      "estimated_uncommonness": 3,
      "combined_score": 120
    },
    {
      "word": "Waliest",
      "length": 7,
      "estimated_uncommonness": 3,
      "combined_score": 120
    },
    {
      "word": "Waltier",
      "length": 7,
      "estimated_uncommonness": 3,
      "combined_score": 120
    },
    {
      "word": "Waltzed",
      "length": 7,
      "estimated_uncommonness": 3,
      "combined_score": 120
    },
    {
      "word": "Waltzer",
      "length": 7,
      "estimated_uncommonness": 3,
      "combined_score": 120
    },
    {
      "word": "Waltzes",
      "length": 7,
      "estimated_uncommonness": 3,
      "combined_score": 120
    },
    {
      "word": "Wanders",
      "length": 7,
      "estimated_uncommonness": 3,
      "combined_score": 120
    },
    {
      "word": "Waniest",
      "length": 7,
      "estimated_uncommonness": 3,
      "combined_score": 120
    },
    {
      "word": "Wanters",
      "length": 7,
      "estimated_uncommonness": 3,
      "combined_score": 120
    },
    {
      "word": "Wanties",
      "length": 7,
      "estimated_uncommonness": 3,
      "combined_score": 120
    },
    {
      "word": "Wardens",
      "length": 7,
      "estimated_uncommonness": 3,
      "combined_score": 120
    },
    {
      "word": "Wariest",
      "length": 7,
      "estimated_uncommonness": 3,
      "combined_score": 120
    },
    {
      "word": "Warsled",
      "length": 7,
      "estimated_uncommonness": 3,
      "combined_score": 120
    },
    {
      "word": "Warstle",
      "length": 7,
      "estimated_uncommonness": 3,
      "combined_score": 120
    },
    {
      "word": "Wastrel",
      "length": 7,
      "estimated_uncommonness": 3,
      "combined_score": 120
    },
    {
      "word": "Wastrie",
      "length": 7,
      "estimated_uncommonness": 3,
      "combined_score": 120
    },
    {
      "word": "Westlin",
      "length": 7,
      "estimated_uncommonness": 3,
      "combined_score": 120
    },
    {
      "word": "Wetland",
      "length": 7,
      "estimated_uncommonness": 3,
      "combined_score": 120
    },
    {
      "word": "Wezands",
      "length": 7,
      "estimated_uncommonness": 3,
      "combined_score": 120
    },
    {
      "word": "Wilders",
      "length": 7,
      "estimated_uncommonness": 3,
      "combined_score": 120
    },
    {
      "word": "Wildest",
      "length": 7,
      "estimated_uncommonness": 3,
      "combined_score": 120
    },
    {
      "word": "Winders",
      "length": 7,
      "estimated_uncommonness": 3,
      "combined_score": 120
    },
    {
      "word": "Windles",
      "length": 7,
      "estimated_uncommonness": 3,
      "combined_score": 120
    },
    {
      "word": "Winters",
      "length": 7,
      "estimated_uncommonness": 3,
      "combined_score": 120
    },
    {
      "word": "Wintled",
      "length": 7,
      "estimated_uncommonness": 3,
      "combined_score": 120
    },
    {
      "word": "Wintles",
      "length": 7,
      "estimated_uncommonness": 3,
      "combined_score": 120
    },
    {
      "word": "Wizards",
      "length": 7,
      "estimated_uncommonness": 3,
      "combined_score": 120
    },
    {
      "word": "Wrasted",
      "length": 7,
      "estimated_uncommonness": 3,
      "combined_score": 120
    },
    {
      "word": "Wrastle",
      "length": 7,
      "estimated_uncommonness": 3,
      "combined_score": 120
    },
    {
      "word": "Wrizled",
      "length": 7,
      "estimated_uncommonness": 3,
      "combined_score": 120
    },
    {
      "word": "Zanders",
      "length": 7,
      "estimated_uncommonness": 3,
      "combined_score": 120
    },
    {
      "word": "Zaniest",
      "length": 7,
      "estimated_uncommonness": 3,
      "combined_score": 120
    },
    {
      "word": "Zeatins",
      "length": 7,
      "estimated_uncommonness": 3,
      "combined_score": 120
    },
    {
      "word": "Zelants",
      "length": 7,
      "estimated_uncommonness": 3,
      "combined_score": 120
    },
    {
      "word": "Aiders",
      "length": 6,
      "estimated_uncommonness": 3,
      "combined_score": 110
    },
    {
      "word": "Airest",
      "length": 6,
      "estimated_uncommonness": 3,
      "combined_score": 110
    },
    {
      "word": "Airned",
      "length": 6,
      "estimated_uncommonness": 3,
      "combined_score": 110
    },
    {
      "word": "Airted",
      "length": 6,
      "estimated_uncommonness": 3,
      "combined_score": 110
    },
    {
      "word": "Aisled",
      "length": 6,
      "estimated_uncommonness": 3,
      "combined_score": 110
    },
    {
      "word": "Aizles",
      "length": 6,
      "estimated_uncommonness": 3,
      "combined_score": 110
    },
    {
      "word": "Aldern",
      "length": 6,
      "estimated_uncommonness": 3,
      "combined_score": 110
    },
    {
      "word": "Alders",
      "length": 6,
      "estimated_uncommonness": 3,
      "combined_score": 110
    },
    {
      "word": "Aldrin",
      "length": 6,
      "estimated_uncommonness": 3,
      "combined_score": 110
    },
    {
      "word": "Alerts",
      "length": 6,
      "estimated_uncommonness": 3,
      "combined_score": 110
    },
    {
      "word": "Aliens",
      "length": 6,
      "estimated_uncommonness": 3,
      "combined_score": 110
    },
    {
      "word": "Alined",
      "length": 6,
      "estimated_uncommonness": 3,
      "combined_score": 110
    },
    {
      "word": "Aliner",
      "length": 6,
      "estimated_uncommonness": 3,
      "combined_score": 110
    },
    {
      "word": "Alines",
      "length": 6,
      "estimated_uncommonness": 3,
      "combined_score": 110
    },
    {
      "word": "Altern",
      "length": 6,
      "estimated_uncommonness": 3,
      "combined_score": 110
    },
    {
      "word": "Alters",
      "length": 6,
      "estimated_uncommonness": 3,
      "combined_score": 110
    },
    {
      "word": "Answer",
      "length": 6,
      "estimated_uncommonness": 3,
      "combined_score": 110
    },
    {
      "word": "Antler",
      "length": 6,
      "estimated_uncommonness": 3,
      "combined_score": 110
    },
    {
      "word": "Antres",
      "length": 6,
      "estimated_uncommonness": 3,
      "combined_score": 110
    },
    {
      "word": "Ardent",
      "length": 6,
      "estimated_uncommonness": 3,
      "combined_score": 110
    },
    {
      "word": "Ariels",
      "length": 6,
      "estimated_uncommonness": 3,
      "combined_score": 110
    },
    {
      "word": "Ariled",
      "length": 6,
      "estimated_uncommonness": 3,
      "combined_score": 110
    },
    {
      "word": "Arisen",
      "length": 6,
      "estimated_uncommonness": 3,
      "combined_score": 110
    },
    {
      "word": "Arsine",
      "length": 6,
      "estimated_uncommonness": 3,
      "combined_score": 110
    },
    {
      "word": "Artels",
      "length": 6,
      "estimated_uncommonness": 3,
      "combined_score": 110
    },
    {
      "word": "Arties",
      "length": 6,
      "estimated_uncommonness": 3,
      "combined_score": 110
    },
    {
      "word": "Astern",
      "length": 6,
      "estimated_uncommonness": 3,
      "combined_score": 110
    },
    {
      "word": "Aswirl",
      "length": 6,
      "estimated_uncommonness": 3,
      "combined_score": 110
    },
    {
      "word": "Awners",
      "length": 6,
      "estimated_uncommonness": 3,
      "combined_score": 110
    },
    {
      "word": "Awnier",
      "length": 6,
      "estimated_uncommonness": 3,
      "combined_score": 110
    },
    {
      "word": "Azides",
      "length": 6,
      "estimated_uncommonness": 3,
      "combined_score": 110
    },
    {
      "word": "Azines",
      "length": 6,
      "estimated_uncommonness": 3,
      "combined_score": 110
    },
    {
      "word": "Daines",
      "length": 6,
      "estimated_uncommonness": 3,
      "combined_score": 110
    },
    {
      "word": "Darnel",
      "length": 6,
      "estimated_uncommonness": 3,
      "combined_score": 110
    },
    {
      "word": "Dartle",
      "length": 6,
      "estimated_uncommonness": 3,
      "combined_score": 110
    },
    {
      "word": "Darzis",
      "length": 6,
      "estimated_uncommonness": 3,
      "combined_score": 110
    },
    {
      "word": "Daters",
      "length": 6,
      "estimated_uncommonness": 3,
      "combined_score": 110
    },
    {
      "word": "Dawner",
      "length": 6,
      "estimated_uncommonness": 3,
      "combined_score": 110
    },
    {
      "word": "Dawtie",
      "length": 6,
      "estimated_uncommonness": 3,
      "combined_score": 110
    },
    {
      "word": "Dazers",
      "length": 6,
      "estimated_uncommonness": 3,
      "combined_score": 110
    },
    {
      "word": "Deairs",
      "length": 6,
      "estimated_uncommonness": 3,
      "combined_score": 110
    },
    {
      "word": "Dearns",
      "length": 6,
      "estimated_uncommonness": 3,
      "combined_score": 110
    },
    {
      "word": "Deasil",
      "length": 6,
      "estimated_uncommonness": 3,
      "combined_score": 110
    },
    {
      "word": "Delist",
      "length": 6,
      "estimated_uncommonness": 3,
      "combined_score": 110
    },
    {
      "word": "Deltas",
      "length": 6,
      "estimated_uncommonness": 3,
      "combined_score": 110
    },
    {
      "word": "Denari",
      "length": 6,
      "estimated_uncommonness": 3,
      "combined_score": 110
    },
    {
      "word": "Denars",
      "length": 6,
      "estimated_uncommonness": 3,
      "combined_score": 110
    },
    {
      "word": "Denial",
      "length": 6,
      "estimated_uncommonness": 3,
      "combined_score": 110
    },
    {
      "word": "Dental",
      "length": 6,
      "estimated_uncommonness": 3,
      "combined_score": 110
    },
    {
      "word": "Dentil",
      "length": 6,
      "estimated_uncommonness": 3,
      "combined_score": 110
    },
    {
      "word": "Derail",
      "length": 6,
      "estimated_uncommonness": 3,
      "combined_score": 110
    },
    {
      "word": "Derats",
      "length": 6,
      "estimated_uncommonness": 3,
      "combined_score": 110
    },
    {
      "word": "Desalt",
      "length": 6,
      "estimated_uncommonness": 3,
      "combined_score": 110
    },
    {
      "word": "Detail",
      "length": 6,
      "estimated_uncommonness": 3,
      "combined_score": 110
    },
    {
      "word": "Detain",
      "length": 6,
      "estimated_uncommonness": 3,
      "combined_score": 110
    },
    {
      "word": "Dewani",
      "length": 6,
      "estimated_uncommonness": 3,
      "combined_score": 110
    },
    {
      "word": "Dewans",
      "length": 6,
      "estimated_uncommonness": 3,
      "combined_score": 110
    },
    {
      "word": "Dewars",
      "length": 6,
      "estimated_uncommonness": 3,
      "combined_score": 110
    },
    {
      "word": "Dialer",
      "length": 6,
      "estimated_uncommonness": 3,
      "combined_score": 110
    },
    {
      "word": "Dilate",
      "length": 6,
      "estimated_uncommonness": 3,
      "combined_score": 110
    },
    {
      "word": "Dinars",
      "length": 6,
      "estimated_uncommonness": 3,
      "combined_score": 110
    },
    {
      "word": "Diners",
      "length": 6,
      "estimated_uncommonness": 3,
      "combined_score": 110
    },
    {
      "word": "Direst",
      "length": 6,
      "estimated_uncommonness": 3,
      "combined_score": 110
    },
    {
      "word": "Distal",
      "length": 6,
      "estimated_uncommonness": 3,
      "combined_score": 110
    },
    {
      "word": "Ditals",
      "length": 6,
      "estimated_uncommonness": 3,
      "combined_score": 110
    },
    {
      "word": "Ditzes",
      "length": 6,
      "estimated_uncommonness": 3,
      "combined_score": 110
    },
    {
      "word": "Diwans",
      "length": 6,
      "estimated_uncommonness": 3,
      "combined_score": 110
    },
    {
      "word": "Dizens",
      "length": 6,
      "estimated_uncommonness": 3,
      "combined_score": 110
    },
    {
      "word": "Drails",
      "length": 6,
      "estimated_uncommonness": 3,
      "combined_score": 110
    },
    {
      "word": "Drains",
      "length": 6,
      "estimated_uncommonness": 3,
      "combined_score": 110
    },
    {
      "word": "Drants",
      "length": 6,
      "estimated_uncommonness": 3,
      "combined_score": 110
    },
    {
      "word": "Drawls",
      "length": 6,
      "estimated_uncommonness": 3,
      "combined_score": 110
    },
    {
      "word": "Drazel",
      "length": 6,
      "estimated_uncommonness": 3,
      "combined_score": 110
    },
    {
      "word": "Driest",
      "length": 6,
      "estimated_uncommonness": 3,
      "combined_score": 110
    },
    {
      "word": "Dwales",
      "length": 6,
      "estimated_uncommonness": 3,
      "combined_score": 110
    },
    {
      "word": "Dwiles",
      "length": 6,
      "estimated_uncommonness": 3,
      "combined_score": 110
    },
    {
      "word": "Dwines",
      "length": 6,
      "estimated_uncommonness": 3,
      "combined_score": 110
    },
    {
      "word": "Elains",
      "length": 6,
      "estimated_uncommonness": 3,
      "combined_score": 110
    },
    {
      "word": "Elands",
      "length": 6,
      "estimated_uncommonness": 3,
      "combined_score": 110
    },
    {
      "word": "Eldins",
      "length": 6,
      "estimated_uncommonness": 3,
      "combined_score": 110
    },
    {
      "word": "Eliads",
      "length": 6,
      "estimated_uncommonness": 3,
      "combined_score": 110
    },
    {
      "word": "Elints",
      "length": 6,
      "estimated_uncommonness": 3,
      "combined_score": 110
    },
    {
      "word": "Endart",
      "length": 6,
      "estimated_uncommonness": 3,
      "combined_score": 110
    },
    {
      "word": "Enlard",
      "length": 6,
      "estimated_uncommonness": 3,
      "combined_score": 110
    },
    {
      "word": "Enlist",
      "length": 6,
      "estimated_uncommonness": 3,
      "combined_score": 110
    },
    {
      "word": "Entail",
      "length": 6,
      "estimated_uncommonness": 3,
      "combined_score": 110
    },
    {
      "word": "Ersatz",
      "length": 6,
      "estimated_uncommonness": 3,
      "combined_score": 110
    },
    {
      "word": "Estral",
      "length": 6,
      "estimated_uncommonness": 3,
      "combined_score": 110
    },
    {
      "word": "Estrin",
      "length": 6,
      "estimated_uncommonness": 3,
      "combined_score": 110
    },
    {
      "word": "Idants",
      "length": 6,
      "estimated_uncommonness": 3,
      "combined_score": 110
    },
    {
      "word": "Ideals",
      "length": 6,
      "estimated_uncommonness": 3,
      "combined_score": 110
    },
    {
      "word": "Idents",
      "length": 6,
      "estimated_uncommonness": 3,
      "combined_score": 110
    },
    {
      "word": "Idlers",
      "length": 6,
      "estimated_uncommonness": 3,
      "combined_score": 110
    },
    {
      "word": "Idlest",
      "length": 6,
      "estimated_uncommonness": 3,
      "combined_score": 110
    },
    {
      "word": "Indart",
      "length": 6,
      "estimated_uncommonness": 3,
      "combined_score": 110
    },
    {
      "word": "Indews",
      "length": 6,
      "estimated_uncommonness": 3,
      "combined_score": 110
    },
    {
      "word": "Inerts",
      "length": 6,
      "estimated_uncommonness": 3,
      "combined_score": 110
    },
    {
      "word": "Inlets",
      "length": 6,
      "estimated_uncommonness": 3,
      "combined_score": 110
    },
    {
      "word": "Insert",
      "length": 6,
      "estimated_uncommonness": 3,
      "combined_score": 110
    },
    {
      "word": "Instal",
      "length": 6,
      "estimated_uncommonness": 3,
      "combined_score": 110
    },
    {
      "word": "Instar",
      "length": 6,
      "estimated_uncommonness": 3,
      "combined_score": 110
    },
    {
      "word": "Intels",
      "length": 6,
      "estimated_uncommonness": 3,
      "combined_score": 110
    },
    {
      "word": "Inters",
      "length": 6,
      "estimated_uncommonness": 3,
      "combined_score": 110
    },
    {
      "word": "Inward",
      "length": 6,
      "estimated_uncommonness": 3,
      "combined_score": 110
    },
    {
      "word": "Irades",
      "length": 6,
      "estimated_uncommonness": 3,
      "combined_score": 110
    },
    {
      "word": "Island",
      "length": 6,
      "estimated_uncommonness": 3,
      "combined_score": 110
    },
    {
      "word": "Izards",
      "length": 6,
      "estimated_uncommonness": 3,
      "combined_score": 110
    },
    {
      "word": "Ladens",
      "length": 6,
      "estimated_uncommonness": 3,
      "combined_score": 110
    },
    {
      "word": "Laders",
      "length": 6,
      "estimated_uncommonness": 3,
      "combined_score": 110
    },
    {
      "word": "Ladies",
      "length": 6,
      "estimated_uncommonness": 3,
      "combined_score": 110
    },
    {
      "word": "Lairds",
      "length": 6,
      "estimated_uncommonness": 3,
      "combined_score": 110
    },
    {
      "word": "Laired",
      "length": 6,
      "estimated_uncommonness": 3,
      "combined_score": 110
    },
    {
      "word": "Lander",
      "length": 6,
      "estimated_uncommonness": 3,
      "combined_score": 110
    },
    {
      "word": "Landes",
      "length": 6,
      "estimated_uncommonness": 3,
      "combined_score": 110
    },
    {
      "word": "Larine",
      "length": 6,
      "estimated_uncommonness": 3,
      "combined_score": 110
    },
    {
      "word": "Larned",
      "length": 6,
      "estimated_uncommonness": 3,
      "combined_score": 110
    },
    {
      "word": "Lasted",
      "length": 6,
      "estimated_uncommonness": 3,
      "combined_score": 110
    },
    {
      "word": "Laster",
      "length": 6,
      "estimated_uncommonness": 3,
      "combined_score": 110
    },
    {
      "word": "Latens",
      "length": 6,
      "estimated_uncommonness": 3,
      "combined_score": 110
    },
    {
      "word": "Lawest",
      "length": 6,
      "estimated_uncommonness": 3,
      "combined_score": 110
    },
    {
      "word": "Lawine",
      "length": 6,
      "estimated_uncommonness": 3,
      "combined_score": 110
    },
    {
      "word": "Lawins",
      "length": 6,
      "estimated_uncommonness": 3,
      "combined_score": 110
    },
    {
      "word": "Lawned",
      "length": 6,
      "estimated_uncommonness": 3,
      "combined_score": 110
    },
    {
      "word": "Lazied",
      "length": 6,
      "estimated_uncommonness": 3,
      "combined_score": 110
    },
    {
      "word": "Lazier",
      "length": 6,
      "estimated_uncommonness": 3,
      "combined_score": 110
    },
    {
      "word": "Lazies",
      "length": 6,
      "estimated_uncommonness": 3,
      "combined_score": 110
    },
    {
      "word": "Learns",
      "length": 6,
      "estimated_uncommonness": 3,
      "combined_score": 110
    },
    {
      "word": "Learnt",
      "length": 6,
      "estimated_uncommonness": 3,
      "combined_score": 110
    },
    {
      "word": "Lianes",
      "length": 6,
      "estimated_uncommonness": 3,
      "combined_score": 110
    },
    {
      "word": "Liards",
      "length": 6,
      "estimated_uncommonness": 3,
      "combined_score": 110
    },
    {
      "word": "Lidars",
      "length": 6,
      "estimated_uncommonness": 3,
      "combined_score": 110
    },
    {
      "word": "Linear",
      "length": 6,
      "estimated_uncommonness": 3,
      "combined_score": 110
    },
    {
      "word": "Liners",
      "length": 6,
      "estimated_uncommonness": 3,
      "combined_score": 110
    },
    {
      "word": "Linted",
      "length": 6,
      "estimated_uncommonness": 3,
      "combined_score": 110
    },
    {
      "word": "Linter",
      "length": 6,
      "estimated_uncommonness": 3,
      "combined_score": 110
    },
    {
      "word": "Listed",
      "length": 6,
      "estimated_uncommonness": 3,
      "combined_score": 110
    },
    {
      "word": "Listen",
      "length": 6,
      "estimated_uncommonness": 3,
      "combined_score": 110
    },
    {
      "word": "Lister",
      "length": 6,
      "estimated_uncommonness": 3,
      "combined_score": 110
    },
    {
      "word": "Liters",
      "length": 6,
      "estimated_uncommonness": 3,
      "combined_score": 110
    },
    {
      "word": "Litres",
      "length": 6,
      "estimated_uncommonness": 3,
      "combined_score": 110
    },
    {
      "word": "Lizard",
      "length": 6,
      "estimated_uncommonness": 3,
      "combined_score": 110
    },
    {
      "word": "Nadirs",
      "length": 6,
      "estimated_uncommonness": 3,
      "combined_score": 110
    },
    {
      "word": "Nailed",
      "length": 6,
      "estimated_uncommonness": 3,
      "combined_score": 110
    },
    {
      "word": "Nailer",
      "length": 6,
      "estimated_uncommonness": 3,
      "combined_score": 110
    },
    {
      "word": "Naleds",
      "length": 6,
      "estimated_uncommonness": 3,
      "combined_score": 110
    },
    {
      "word": "Nazirs",
      "length": 6,
      "estimated_uncommonness": 3,
      "combined_score": 110
    },
    {
      "word": "Nerals",
      "length": 6,
      "estimated_uncommonness": 3,
      "combined_score": 110
    },
    {
      "word": "Nidate",
      "length": 6,
      "estimated_uncommonness": 3,
      "combined_score": 110
    },
    {
      "word": "Nirled",
      "length": 6,
      "estimated_uncommonness": 3,
      "combined_score": 110
    },
    {
      "word": "Niters",
      "length": 6,
      "estimated_uncommonness": 3,
      "combined_score": 110
    },
    {
      "word": "Nitres",
      "length": 6,
      "estimated_uncommonness": 3,
      "combined_score": 110
    },
    {
      "word": "Railed",
      "length": 6,
      "estimated_uncommonness": 3,
      "combined_score": 110
    },
    {
      "word": "Railes",
      "length": 6,
      "estimated_uncommonness": 3,
      "combined_score": 110
    },
    {
      "word": "Rained",
      "length": 6,
      "estimated_uncommonness": 3,
      "combined_score": 110
    },
    {
      "word": "Raines",
      "length": 6,
      "estimated_uncommonness": 3,
      "combined_score": 110
    },
    {
      "word": "Raised",
      "length": 6,
      "estimated_uncommonness": 3,
      "combined_score": 110
    },
    {
      "word": "Raited",
      "length": 6,
      "estimated_uncommonness": 3,
      "combined_score": 110
    },
    {
      "word": "Randie",
      "length": 6,
      "estimated_uncommonness": 3,
      "combined_score": 110
    },
    {
      "word": "Ranids",
      "length": 6,
      "estimated_uncommonness": 3,
      "combined_score": 110
    },
    {
      "word": "Ransel",
      "length": 6,
      "estimated_uncommonness": 3,
      "combined_score": 110
    },
    {
      "word": "Ranted",
      "length": 6,
      "estimated_uncommonness": 3,
      "combined_score": 110
    },
    {
      "word": "Ranzel",
      "length": 6,
      "estimated_uncommonness": 3,
      "combined_score": 110
    },
    {
      "word": "Ratels",
      "length": 6,
      "estimated_uncommonness": 3,
      "combined_score": 110
    },
    {
      "word": "Ratine",
      "length": 6,
      "estimated_uncommonness": 3,
      "combined_score": 110
    },
    {
      "word": "Ratlin",
      "length": 6,
      "estimated_uncommonness": 3,
      "combined_score": 110
    },
    {
      "word": "Rawest",
      "length": 6,
      "estimated_uncommonness": 3,
      "combined_score": 110
    },
    {
      "word": "Rawins",
      "length": 6,
      "estimated_uncommonness": 3,
      "combined_score": 110
    },
    {
      "word": "Redans",
      "length": 6,
      "estimated_uncommonness": 3,
      "combined_score": 110
    },
    {
      "word": "Redial",
      "length": 6,
      "estimated_uncommonness": 3,
      "combined_score": 110
    },
    {
      "word": "Redias",
      "length": 6,
      "estimated_uncommonness": 3,
      "combined_score": 110
    },
    {
      "word": "Relaid",
      "length": 6,
      "estimated_uncommonness": 3,
      "combined_score": 110
    },
    {
      "word": "Reland",
      "length": 6,
      "estimated_uncommonness": 3,
      "combined_score": 110
    },
    {
      "word": "Relist",
      "length": 6,
      "estimated_uncommonness": 3,
      "combined_score": 110
    },
    {
      "word": "Renail",
      "length": 6,
      "estimated_uncommonness": 3,
      "combined_score": 110
    },
    {
      "word": "Rental",
      "length": 6,
      "estimated_uncommonness": 3,
      "combined_score": 110
    },
    {
      "word": "Resaid",
      "length": 6,
      "estimated_uncommonness": 3,
      "combined_score": 110
    },
    {
      "word": "Resail",
      "length": 6,
      "estimated_uncommonness": 3,
      "combined_score": 110
    },
    {
      "word": "Resawn",
      "length": 6,
      "estimated_uncommonness": 3,
      "combined_score": 110
    },
    {
      "word": "Retail",
      "length": 6,
      "estimated_uncommonness": 3,
      "combined_score": 110
    },
    {
      "word": "Retain",
      "length": 6,
      "estimated_uncommonness": 3,
      "combined_score": 110
    },
    {
      "word": "Retial",
      "length": 6,
      "estimated_uncommonness": 3,
      "combined_score": 110
    },
    {
      "word": "Retina",
      "length": 6,
      "estimated_uncommonness": 3,
      "combined_score": 110
    },
    {
      "word": "Rewind",
      "length": 6,
      "estimated_uncommonness": 3,
      "combined_score": 110
    },
    {
      "word": "Rewins",
      "length": 6,
      "estimated_uncommonness": 3,
      "combined_score": 110
    },
    {
      "word": "Rident",
      "length": 6,
      "estimated_uncommonness": 3,
      "combined_score": 110
    },
    {
      "word": "Rinsed",
      "length": 6,
      "estimated_uncommonness": 3,
      "combined_score": 110
    },
    {
      "word": "Ritzes",
      "length": 6,
      "estimated_uncommonness": 3,
      "combined_score": 110
    },
    {
      "word": "Sailed",
      "length": 6,
      "estimated_uncommonness": 3,
      "combined_score": 110
    },
    {
      "word": "Sailer",
      "length": 6,
      "estimated_uncommonness": 3,
      "combined_score": 110
    },
    {
      "word": "Sained",
      "length": 6,
      "estimated_uncommonness": 3,
      "combined_score": 110
    },
    {
      "word": "Saired",
      "length": 6,
      "estimated_uncommonness": 3,
      "combined_score": 110
    },
    {
      "word": "Salewd",
      "length": 6,
      "estimated_uncommonness": 3,
      "combined_score": 110
    },
    {
      "word": "Saline",
      "length": 6,
      "estimated_uncommonness": 3,
      "combined_score": 110
    },
    {
      "word": "Salted",
      "length": 6,
      "estimated_uncommonness": 3,
      "combined_score": 110
    },
    {
      "word": "Salter",
      "length": 6,
      "estimated_uncommonness": 3,
      "combined_score": 110
    },
    {
      "word": "Saltie",
      "length": 6,
      "estimated_uncommonness": 3,
      "combined_score": 110
    },
    {
      "word": "Sander",
      "length": 6,
      "estimated_uncommonness": 3,
      "combined_score": 110
    },
    {
      "word": "Santir",
      "length": 6,
      "estimated_uncommonness": 3,
      "combined_score": 110
    },
    {
      "word": "Sardel",
      "length": 6,
      "estimated_uncommonness": 3,
      "combined_score": 110
    },
    {
      "word": "Sarnie",
      "length": 6,
      "estimated_uncommonness": 3,
      "combined_score": 110
    },
    {
      "word": "Satire",
      "length": 6,
      "estimated_uncommonness": 3,
      "combined_score": 110
    },
    {
      "word": "Sawder",
      "length": 6,
      "estimated_uncommonness": 3,
      "combined_score": 110
    },
    {
      "word": "Sdaine",
      "length": 6,
      "estimated_uncommonness": 3,
      "combined_score": 110
    },
    {
      "word": "Seitan",
      "length": 6,
      "estimated_uncommonness": 3,
      "combined_score": 110
    },
    {
      "word": "Sendal",
      "length": 6,
      "estimated_uncommonness": 3,
      "combined_score": 110
    },
    {
      "word": "Serail",
      "length": 6,
      "estimated_uncommonness": 3,
      "combined_score": 110
    },
    {
      "word": "Serial",
      "length": 6,
      "estimated_uncommonness": 3,
      "combined_score": 110
    },
    {
      "word": "Sidler",
      "length": 6,
      "estimated_uncommonness": 3,
      "combined_score": 110
    },
    {
      "word": "Silane",
      "length": 6,
      "estimated_uncommonness": 3,
      "combined_score": 110
    },
    {
      "word": "Silent",
      "length": 6,
      "estimated_uncommonness": 3,
      "combined_score": 110
    },
    {
      "word": "Silted",
      "length": 6,
      "estimated_uncommonness": 3,
      "combined_score": 110
    },
    {
      "word": "Sinter",
      "length": 6,
      "estimated_uncommonness": 3,
      "combined_score": 110
    },
    {
      "word": "Slated",
      "length": 6,
      "estimated_uncommonness": 3,
      "combined_score": 110
    },
    {
      "word": "Slater",
      "length": 6,
      "estimated_uncommonness": 3,
      "combined_score": 110
    },
    {
      "word": "Slider",
      "length": 6,
      "estimated_uncommonness": 3,
      "combined_score": 110
    },
    {
      "word": "Snared",
      "length": 6,
      "estimated_uncommonness": 3,
      "combined_score": 110
    },
    {
      "word": "Snawed",
      "length": 6,
      "estimated_uncommonness": 3,
      "combined_score": 110
    },
    {
      "word": "Snider",
      "length": 6,
      "estimated_uncommonness": 3,
      "combined_score": 110
    },
    {
      "word": "Staled",
      "length": 6,
      "estimated_uncommonness": 3,
      "combined_score": 110
    },
    {
      "word": "Staler",
      "length": 6,
      "estimated_uncommonness": 3,
      "combined_score": 110
    },
    {
      "word": "Staned",
      "length": 6,
      "estimated_uncommonness": 3,
      "combined_score": 110
    },
    {
      "word": "Stanze",
      "length": 6,
      "estimated_uncommonness": 3,
      "combined_score": 110
    },
    {
      "word": "Stared",
      "length": 6,
      "estimated_uncommonness": 3,
      "combined_score": 110
    },
    {
      "word": "Stawed",
      "length": 6,
      "estimated_uncommonness": 3,
      "combined_score": 110
    },
    {
      "word": "Steard",
      "length": 6,
      "estimated_uncommonness": 3,
      "combined_score": 110
    },
    {
      "word": "Stelai",
      "length": 6,
      "estimated_uncommonness": 3,
      "combined_score": 110
    },
    {
      "word": "Stelar",
      "length": 6,
      "estimated_uncommonness": 3,
      "combined_score": 110
    },
    {
      "word": "Sterna",
      "length": 6,
      "estimated_uncommonness": 3,
      "combined_score": 110
    },
    {
      "word": "Stiled",
      "length": 6,
      "estimated_uncommonness": 3,
      "combined_score": 110
    },
    {
      "word": "Stired",
      "length": 6,
      "estimated_uncommonness": 3,
      "combined_score": 110
    },
    {
      "word": "Strain",
      "length": 6,
      "estimated_uncommonness": 3,
      "combined_score": 110
    },
    {
      "word": "Strand",
      "length": 6,
      "estimated_uncommonness": 3,
      "combined_score": 110
    },
    {
      "word": "Strawn",
      "length": 6,
      "estimated_uncommonness": 3,
      "combined_score": 110
    },
    {
      "word": "Strewn",
      "length": 6,
      "estimated_uncommonness": 3,
      "combined_score": 110
    },
    {
      "word": "Striae",
      "length": 6,
      "estimated_uncommonness": 3,
      "combined_score": 110
    },
    {
      "word": "Stride",
      "length": 6,
      "estimated_uncommonness": 3,
      "combined_score": 110
    },
    {
      "word": "Swaled",
      "length": 6,
      "estimated_uncommonness": 3,
      "combined_score": 110
    },
    {
      "word": "Sweard",
      "length": 6,
      "estimated_uncommonness": 3,
      "combined_score": 110
    },
    {
      "word": "Sweirt",
      "length": 6,
      "estimated_uncommonness": 3,
      "combined_score": 110
    },
    {
      "word": "Swiler",
      "length": 6,
      "estimated_uncommonness": 3,
      "combined_score": 110
    },
    {
      "word": "Tailed",
      "length": 6,
      "estimated_uncommonness": 3,
      "combined_score": 110
    },
    {
      "word": "Tailer",
      "length": 6,
      "estimated_uncommonness": 3,
      "combined_score": 110
    },
    {
      "word": "Talers",
      "length": 6,
      "estimated_uncommonness": 3,
      "combined_score": 110
    },
    {
      "word": "Tarsel",
      "length": 6,
      "estimated_uncommonness": 3,
      "combined_score": 110
    },
    {
      "word": "Tawers",
      "length": 6,
      "estimated_uncommonness": 3,
      "combined_score": 110
    },
    {
      "word": "Tawier",
      "length": 6,
      "estimated_uncommonness": 3,
      "combined_score": 110
    },
    {
      "word": "Tawsed",
      "length": 6,
      "estimated_uncommonness": 3,
      "combined_score": 110
    },
    {
      "word": "Teinds",
      "length": 6,
      "estimated_uncommonness": 3,
      "combined_score": 110
    },
    {
      "word": "Tenail",
      "length": 6,
      "estimated_uncommonness": 3,
      "combined_score": 110
    },
    {
      "word": "Tenias",
      "length": 6,
      "estimated_uncommonness": 3,
      "combined_score": 110
    },
    {
      "word": "Terais",
      "length": 6,
      "estimated_uncommonness": 3,
      "combined_score": 110
    },
    {
      "word": "Ternal",
      "length": 6,
      "estimated_uncommonness": 3,
      "combined_score": 110
    },
    {
      "word": "Tildes",
      "length": 6,
      "estimated_uncommonness": 3,
      "combined_score": 110
    },
    {
      "word": "Tilers",
      "length": 6,
      "estimated_uncommonness": 3,
      "combined_score": 110
    },
    {
      "word": "Tindal",
      "length": 6,
      "estimated_uncommonness": 3,
      "combined_score": 110
    },
    {
      "word": "Tinder",
      "length": 6,
      "estimated_uncommonness": 3,
      "combined_score": 110
    },
    {
      "word": "Tineal",
      "length": 6,
      "estimated_uncommonness": 3,
      "combined_score": 110
    },
    {
      "word": "Tineas",
      "length": 6,
      "estimated_uncommonness": 3,
      "combined_score": 110
    },
    {
      "word": "Tinsel",
      "length": 6,
      "estimated_uncommonness": 3,
      "combined_score": 110
    },
    {
      "word": "Tirade",
      "length": 6,
      "estimated_uncommonness": 3,
      "combined_score": 110
    },
    {
      "word": "Tirled",
      "length": 6,
      "estimated_uncommonness": 3,
      "combined_score": 110
    },
    {
      "word": "Tisane",
      "length": 6,
      "estimated_uncommonness": 3,
      "combined_score": 110
    },
    {
      "word": "Tizwas",
      "length": 6,
      "estimated_uncommonness": 3,
      "combined_score": 110
    },
    {
      "word": "Trades",
      "length": 6,
      "estimated_uncommonness": 3,
      "combined_score": 110
    },
    {
      "word": "Trails",
      "length": 6,
      "estimated_uncommonness": 3,
      "combined_score": 110
    },
    {
      "word": "Trains",
      "length": 6,
      "estimated_uncommonness": 3,
      "combined_score": 110
    },
    {
      "word": "Transe",
      "length": 6,
      "estimated_uncommonness": 3,
      "combined_score": 110
    },
    {
      "word": "Trawls",
      "length": 6,
      "estimated_uncommonness": 3,
      "combined_score": 110
    },
    {
      "word": "Treads",
      "length": 6,
      "estimated_uncommonness": 3,
      "combined_score": 110
    },
    {
      "word": "Trends",
      "length": 6,
      "estimated_uncommonness": 3,
      "combined_score": 110
    },
    {
      "word": "Triads",
      "length": 6,
      "estimated_uncommonness": 3,
      "combined_score": 110
    },
    {
      "word": "Trials",
      "length": 6,
      "estimated_uncommonness": 3,
      "combined_score": 110
    },
    {
      "word": "Triens",
      "length": 6,
      "estimated_uncommonness": 3,
      "combined_score": 110
    },
    {
      "word": "Trinal",
      "length": 6,
      "estimated_uncommonness": 3,
      "combined_score": 110
    },
    {
      "word": "Trined",
      "length": 6,
      "estimated_uncommonness": 3,
      "combined_score": 110
    },
    {
      "word": "Trines",
      "length": 6,
      "estimated_uncommonness": 3,
      "combined_score": 110
    },
    {
      "word": "Twains",
      "length": 6,
      "estimated_uncommonness": 3,
      "combined_score": 110
    },
    {
      "word": "Twiers",
      "length": 6,
      "estimated_uncommonness": 3,
      "combined_score": 110
    },
    {
      "word": "Twined",
      "length": 6,
      "estimated_uncommonness": 3,
      "combined_score": 110
    },
    {
      "word": "Twiner",
      "length": 6,
      "estimated_uncommonness": 3,
      "combined_score": 110
    },
    {
      "word": "Twines",
      "length": 6,
      "estimated_uncommonness": 3,
      "combined_score": 110
    },
    {
      "word": "Twired",
      "length": 6,
      "estimated_uncommonness": 3,
      "combined_score": 110
    },
    {
      "word": "Twires",
      "length": 6,
      "estimated_uncommonness": 3,
      "combined_score": 110
    },
    {
      "word": "Twirls",
      "length": 6,
      "estimated_uncommonness": 3,
      "combined_score": 110
    },
    {
      "word": "Waders",
      "length": 6,
      "estimated_uncommonness": 3,
      "combined_score": 110
    },
    {
      "word": "Wadies",
      "length": 6,
      "estimated_uncommonness": 3,
      "combined_score": 110
    },
    {
      "word": "Wadset",
      "length": 6,
      "estimated_uncommonness": 3,
      "combined_score": 110
    },
    {
      "word": "Wailed",
      "length": 6,
      "estimated_uncommonness": 3,
      "combined_score": 110
    },
    {
      "word": "Wailer",
      "length": 6,
      "estimated_uncommonness": 3,
      "combined_score": 110
    },
    {
      "word": "Wained",
      "length": 6,
      "estimated_uncommonness": 3,
      "combined_score": 110
    },
    {
      "word": "Waired",
      "length": 6,
      "estimated_uncommonness": 3,
      "combined_score": 110
    },
    {
      "word": "Waited",
      "length": 6,
      "estimated_uncommonness": 3,
      "combined_score": 110
    },
    {
      "word": "Waiter",
      "length": 6,
      "estimated_uncommonness": 3,
      "combined_score": 110
    },
    {
      "word": "Waites",
      "length": 6,
      "estimated_uncommonness": 3,
      "combined_score": 110
    },
    {
      "word": "Walers",
      "length": 6,
      "estimated_uncommonness": 3,
      "combined_score": 110
    },
    {
      "word": "Walier",
      "length": 6,
      "estimated_uncommonness": 3,
      "combined_score": 110
    },
    {
      "word": "Walies",
      "length": 6,
      "estimated_uncommonness": 3,
      "combined_score": 110
    },
    {
      "word": "Walise",
      "length": 6,
      "estimated_uncommonness": 3,
      "combined_score": 110
    },
    {
      "word": "Wander",
      "length": 6,
      "estimated_uncommonness": 3,
      "combined_score": 110
    },
    {
      "word": "Wandle",
      "length": 6,
      "estimated_uncommonness": 3,
      "combined_score": 110
    },
    {
      "word": "Wanier",
      "length": 6,
      "estimated_uncommonness": 3,
      "combined_score": 110
    },
    {
      "word": "Wanted",
      "length": 6,
      "estimated_uncommonness": 3,
      "combined_score": 110
    },
    {
      "word": "Wanter",
      "length": 6,
      "estimated_uncommonness": 3,
      "combined_score": 110
    },
    {
      "word": "Wanzed",
      "length": 6,
      "estimated_uncommonness": 3,
      "combined_score": 110
    },
    {
      "word": "Wanzes",
      "length": 6,
      "estimated_uncommonness": 3,
      "combined_score": 110
    },
    {
      "word": "Warden",
      "length": 6,
      "estimated_uncommonness": 3,
      "combined_score": 110
    },
    {
      "word": "Warned",
      "length": 6,
      "estimated_uncommonness": 3,
      "combined_score": 110
    },
    {
      "word": "Warsle",
      "length": 6,
      "estimated_uncommonness": 3,
      "combined_score": 110
    },
    {
      "word": "Warted",
      "length": 6,
      "estimated_uncommonness": 3,
      "combined_score": 110
    },
    {
      "word": "Wasted",
      "length": 6,
      "estimated_uncommonness": 3,
      "combined_score": 110
    },
    {
      "word": "Wastel",
      "length": 6,
      "estimated_uncommonness": 3,
      "combined_score": 110
    },
    {
      "word": "Waster",
      "length": 6,
      "estimated_uncommonness": 3,
      "combined_score": 110
    },
    {
      "word": "Waters",
      "length": 6,
      "estimated_uncommonness": 3,
      "combined_score": 110
    },
    {
      "word": "Wazirs",
      "length": 6,
      "estimated_uncommonness": 3,
      "combined_score": 110
    },
    {
      "word": "Wealds",
      "length": 6,
      "estimated_uncommonness": 3,
      "combined_score": 110
    },
    {
      "word": "Weirds",
      "length": 6,
      "estimated_uncommonness": 3,
      "combined_score": 110
    },
    {
      "word": "Wesand",
      "length": 6,
      "estimated_uncommonness": 3,
      "combined_score": 110
    },
    {
      "word": "Wezand",
      "length": 6,
      "estimated_uncommonness": 3,
      "combined_score": 110
    },
    {
      "word": "Widens",
      "length": 6,
      "estimated_uncommonness": 3,
      "combined_score": 110
    },
    {
      "word": "Widest",
      "length": 6,
      "estimated_uncommonness": 3,
      "combined_score": 110
    },
    {
      "word": "Wields",
      "length": 6,
      "estimated_uncommonness": 3,
      "combined_score": 110
    },
    {
      "word": "Wilder",
      "length": 6,
      "estimated_uncommonness": 3,
      "combined_score": 110
    },
    {
      "word": "Wilted",
      "length": 6,
      "estimated_uncommonness": 3,
      "combined_score": 110
    },
    {
      "word": "Windas",
      "length": 6,
      "estimated_uncommonness": 3,
      "combined_score": 110
    },
    {
      "word": "Winder",
      "length": 6,
      "estimated_uncommonness": 3,
      "combined_score": 110
    },
    {
      "word": "Windle",
      "length": 6,
      "estimated_uncommonness": 3,
      "combined_score": 110
    },
    {
      "word": "Winter",
      "length": 6,
      "estimated_uncommonness": 3,
      "combined_score": 110
    },
    {
      "word": "Wintle",
      "length": 6,
      "estimated_uncommonness": 3,
      "combined_score": 110
    },
    {
      "word": "Winzes",
      "length": 6,
      "estimated_uncommonness": 3,
      "combined_score": 110
    },
    {
      "word": "Wisard",
      "length": 6,
      "estimated_uncommonness": 3,
      "combined_score": 110
    },
    {
      "word": "Wisent",
      "length": 6,
      "estimated_uncommonness": 3,
      "combined_score": 110
    },
    {
      "word": "Wisted",
      "length": 6,
      "estimated_uncommonness": 3,
      "combined_score": 110
    },
    {
      "word": "Witans",
      "length": 6,
      "estimated_uncommonness": 3,
      "combined_score": 110
    },
    {
      "word": "Wizard",
      "length": 6,
      "estimated_uncommonness": 3,
      "combined_score": 110
    },
    {
      "word": "Wizens",
      "length": 6,
      "estimated_uncommonness": 3,
      "combined_score": 110
    },
    {
      "word": "Wriest",
      "length": 6,
      "estimated_uncommonness": 3,
      "combined_score": 110
    },
    {
      "word": "Writes",
      "length": 6,
      "estimated_uncommonness": 3,
      "combined_score": 110
    },
    {
      "word": "Zaires",
      "length": 6,
      "estimated_uncommonness": 3,
      "combined_score": 110
    },
    {
      "word": "Zander",
      "length": 6,
      "estimated_uncommonness": 3,
      "combined_score": 110
    },
    {
      "word": "Zanied",
      "length": 6,
      "estimated_uncommonness": 3,
      "combined_score": 110
    },
    {
      "word": "Zanier",
      "length": 6,
      "estimated_uncommonness": 3,
      "combined_score": 110
    },
    {
      "word": "Zanies",
      "length": 6,
      "estimated_uncommonness": 3,
      "combined_score": 110
    },
    {
      "word": "Zantes",
      "length": 6,
      "estimated_uncommonness": 3,
      "combined_score": 110
    },
    {
      "word": "Zeatin",
      "length": 6,
      "estimated_uncommonness": 3,
      "combined_score": 110
    },
    {
      "word": "Zelant",
      "length": 6,
      "estimated_uncommonness": 3,
      "combined_score": 110
    },
    {
      "word": "Zerdas",
      "length": 6,
      "estimated_uncommonness": 3,
      "combined_score": 110
    },
    {
      "word": "Adits",
      "length": 5,
      "estimated_uncommonness": 2,
      "combined_score": 50
    },
    {
      "word": "Adzes",
      "length": 5,
      "estimated_uncommonness": 2,
      "combined_score": 50
    },
    {
      "word": "Aesir",
      "length": 5,
      "estimated_uncommonness": 2,
      "combined_score": 50
    },
    {
      "word": "Aider",
      "length": 5,
      "estimated_uncommonness": 2,
      "combined_score": 50
    },
    {
      "word": "Aides",
      "length": 5,
      "estimated_uncommonness": 2,
      "combined_score": 50
    },
    {
      "word": "Ailed",
      "length": 5,
      "estimated_uncommonness": 2,
      "combined_score": 50
    },
    {
      "word": "Aired",
      "length": 5,
      "estimated_uncommonness": 2,
      "combined_score": 50
    },
    {
      "word": "Airns",
      "length": 5,
      "estimated_uncommonness": 2,
      "combined_score": 50
    },
    {
      "word": "Airts",
      "length": 5,
      "estimated_uncommonness": 2,
      "combined_score": 50
    },
    {
      "word": "Aisle",
      "length": 5,
      "estimated_uncommonness": 2,
      "combined_score": 50
    },
    {
      "word": "Aizle",
      "length": 5,
      "estimated_uncommonness": 2,
      "combined_score": 50
    },
    {
      "word": "Alder",
      "length": 5,
      "estimated_uncommonness": 2,
      "combined_score": 50
    },
    {
      "word": "Alert",
      "length": 5,
      "estimated_uncommonness": 2,
      "combined_score": 50
    },
    {
      "word": "Alews",
      "length": 5,
      "estimated_uncommonness": 2,
      "combined_score": 50
    },
    {
      "word": "Alien",
      "length": 5,
      "estimated_uncommonness": 2,
      "combined_score": 50
    },
    {
      "word": "Aline",
      "length": 5,
      "estimated_uncommonness": 2,
      "combined_score": 50
    },
    {
      "word": "Alist",
      "length": 5,
      "estimated_uncommonness": 2,
      "combined_score": 50
    },
    {
      "word": "Alter",
      "length": 5,
      "estimated_uncommonness": 2,
      "combined_score": 50
    },
    {
      "word": "Anile",
      "length": 5,
      "estimated_uncommonness": 2,
      "combined_score": 50
    },
    {
      "word": "Anils",
      "length": 5,
      "estimated_uncommonness": 2,
      "combined_score": 50
    },
    {
      "word": "Anise",
      "length": 5,
      "estimated_uncommonness": 2,
      "combined_score": 50
    },
    {
      "word": "Anted",
      "length": 5,
      "estimated_uncommonness": 2,
      "combined_score": 50
    },
    {
      "word": "Antes",
      "length": 5,
      "estimated_uncommonness": 2,
      "combined_score": 50
    },
    {
      "word": "Antis",
      "length": 5,
      "estimated_uncommonness": 2,
      "combined_score": 50
    },
    {
      "word": "Antre",
      "length": 5,
      "estimated_uncommonness": 2,
      "combined_score": 50
    },
    {
      "word": "Arets",
      "length": 5,
      "estimated_uncommonness": 2,
      "combined_score": 50
    },
    {
      "word": "Ariel",
      "length": 5,
      "estimated_uncommonness": 2,
      "combined_score": 50
    },
    {
      "word": "Arils",
      "length": 5,
      "estimated_uncommonness": 2,
      "combined_score": 50
    },
    {
      "word": "Arise",
      "length": 5,
      "estimated_uncommonness": 2,
      "combined_score": 50
    },
    {
      "word": "Arled",
      "length": 5,
      "estimated_uncommonness": 2,
      "combined_score": 50
    },
    {
      "word": "Arles",
      "length": 5,
      "estimated_uncommonness": 2,
      "combined_score": 50
    },
    {
      "word": "Arsed",
      "length": 5,
      "estimated_uncommonness": 2,
      "combined_score": 50
    },
    {
      "word": "Artel",
      "length": 5,
      "estimated_uncommonness": 2,
      "combined_score": 50
    },
    {
      "word": "Artis",
      "length": 5,
      "estimated_uncommonness": 2,
      "combined_score": 50
    },
    {
      "word": "Aside",
      "length": 5,
      "estimated_uncommonness": 2,
      "combined_score": 50
    },
    {
      "word": "Aster",
      "length": 5,
      "estimated_uncommonness": 2,
      "combined_score": 50
    },
    {
      "word": "Astir",
      "length": 5,
      "estimated_uncommonness": 2,
      "combined_score": 50
    },
    {
      "word": "Awdls",
      "length": 5,
      "estimated_uncommonness": 2,
      "combined_score": 50
    },
    {
      "word": "Awned",
      "length": 5,
      "estimated_uncommonness": 2,
      "combined_score": 50
    },
    {
      "word": "Awner",
      "length": 5,
      "estimated_uncommonness": 2,
      "combined_score": 50
    },
    {
      "word": "Azide",
      "length": 5,
      "estimated_uncommonness": 2,
      "combined_score": 50
    },
    {
      "word": "Azine",
      "length": 5,
      "estimated_uncommonness": 2,
      "combined_score": 50
    },
    {
      "word": "Daine",
      "length": 5,
      "estimated_uncommonness": 2,
      "combined_score": 50
    },
    {
      "word": "Daint",
      "length": 5,
      "estimated_uncommonness": 2,
      "combined_score": 50
    },
    {
      "word": "Dales",
      "length": 5,
      "estimated_uncommonness": 2,
      "combined_score": 50
    },
    {
      "word": "Dalis",
      "length": 5,
      "estimated_uncommonness": 2,
      "combined_score": 50
    },
    {
      "word": "Dalts",
      "length": 5,
      "estimated_uncommonness": 2,
      "combined_score": 50
    },
    {
      "word": "Dants",
      "length": 5,
      "estimated_uncommonness": 2,
      "combined_score": 50
    },
    {
      "word": "Dares",
      "length": 5,
      "estimated_uncommonness": 2,
      "combined_score": 50
    },
    {
      "word": "Daris",
      "length": 5,
      "estimated_uncommonness": 2,
      "combined_score": 50
    },
    {
      "word": "Darns",
      "length": 5,
      "estimated_uncommonness": 2,
      "combined_score": 50
    },
    {
      "word": "Darts",
      "length": 5,
      "estimated_uncommonness": 2,
      "combined_score": 50
    },
    {
      "word": "Darzi",
      "length": 5,
      "estimated_uncommonness": 2,
      "combined_score": 50
    },
    {
      "word": "Dater",
      "length": 5,
      "estimated_uncommonness": 2,
      "combined_score": 50
    },
    {
      "word": "Dates",
      "length": 5,
      "estimated_uncommonness": 2,
      "combined_score": 50
    },
    {
      "word": "Dawen",
      "length": 5,
      "estimated_uncommonness": 2,
      "combined_score": 50
    },
    {
      "word": "Dawns",
      "length": 5,
      "estimated_uncommonness": 2,
      "combined_score": 50
    },
    {
      "word": "Dawts",
      "length": 5,
      "estimated_uncommonness": 2,
      "combined_score": 50
    },
    {
      "word": "Dazer",
      "length": 5,
      "estimated_uncommonness": 2,
      "combined_score": 50
    },
    {
      "word": "Dazes",
      "length": 5,
      "estimated_uncommonness": 2,
      "combined_score": 50
    },
    {
      "word": "Deair",
      "length": 5,
      "estimated_uncommonness": 2,
      "combined_score": 50
    },
    {
      "word": "Deals",
      "length": 5,
      "estimated_uncommonness": 2,
      "combined_score": 50
    },
    {
      "word": "Dealt",
      "length": 5,
      "estimated_uncommonness": 2,
      "combined_score": 50
    },
    {
      "word": "Deans",
      "length": 5,
      "estimated_uncommonness": 2,
      "combined_score": 50
    },
    {
      "word": "Dearn",
      "length": 5,
      "estimated_uncommonness": 2,
      "combined_score": 50
    },
    {
      "word": "Dears",
      "length": 5,
      "estimated_uncommonness": 2,
      "combined_score": 50
    },
    {
      "word": "Deaws",
      "length": 5,
      "estimated_uncommonness": 2,
      "combined_score": 50
    },
    {
      "word": "Deils",
      "length": 5,
      "estimated_uncommonness": 2,
      "combined_score": 50
    },
    {
      "word": "Deist",
      "length": 5,
      "estimated_uncommonness": 2,
      "combined_score": 50
    },
    {
      "word": "Delis",
      "length": 5,
      "estimated_uncommonness": 2,
      "combined_score": 50
    },
    {
      "word": "Delta",
      "length": 5,
      "estimated_uncommonness": 2,
      "combined_score": 50
    },
    {
      "word": "Delts",
      "length": 5,
      "estimated_uncommonness": 2,
      "combined_score": 50
    },
    {
      "word": "Denar",
      "length": 5,
      "estimated_uncommonness": 2,
      "combined_score": 50
    },
    {
      "word": "Denis",
      "length": 5,
      "estimated_uncommonness": 2,
      "combined_score": 50
    },
    {
      "word": "Dents",
      "length": 5,
      "estimated_uncommonness": 2,
      "combined_score": 50
    },
    {
      "word": "Derat",
      "length": 5,
      "estimated_uncommonness": 2,
      "combined_score": 50
    },
    {
      "word": "Derns",
      "length": 5,
      "estimated_uncommonness": 2,
      "combined_score": 50
    },
    {
      "word": "Dewan",
      "length": 5,
      "estimated_uncommonness": 2,
      "combined_score": 50
    },
    {
      "word": "Dewar",
      "length": 5,
      "estimated_uncommonness": 2,
      "combined_score": 50
    },
    {
      "word": "Dials",
      "length": 5,
      "estimated_uncommonness": 2,
      "combined_score": 50
    },
    {
      "word": "Diane",
      "length": 5,
      "estimated_uncommonness": 2,
      "combined_score": 50
    },
    {
      "word": "Diets",
      "length": 5,
      "estimated_uncommonness": 2,
      "combined_score": 50
    },
    {
      "word": "Dinar",
      "length": 5,
      "estimated_uncommonness": 2,
      "combined_score": 50
    },
    {
      "word": "Diner",
      "length": 5,
      "estimated_uncommonness": 2,
      "combined_score": 50
    },
    {
      "word": "Dines",
      "length": 5,
      "estimated_uncommonness": 2,
      "combined_score": 50
    },
    {
      "word": "Dints",
      "length": 5,
      "estimated_uncommonness": 2,
      "combined_score": 50
    },
    {
      "word": "Dirls",
      "length": 5,
      "estimated_uncommonness": 2,
      "combined_score": 50
    },
    {
      "word": "Dirts",
      "length": 5,
      "estimated_uncommonness": 2,
      "combined_score": 50
    },
    {
      "word": "Dital",
      "length": 5,
      "estimated_uncommonness": 2,
      "combined_score": 50
    },
    {
      "word": "Ditas",
      "length": 5,
      "estimated_uncommonness": 2,
      "combined_score": 50
    },
    {
      "word": "Dites",
      "length": 5,
      "estimated_uncommonness": 2,
      "combined_score": 50
    },
    {
      "word": "Diwan",
      "length": 5,
      "estimated_uncommonness": 2,
      "combined_score": 50
    },
    {
      "word": "Dizen",
      "length": 5,
      "estimated_uncommonness": 2,
      "combined_score": 50
    },
    {
      "word": "Drail",
      "length": 5,
      "estimated_uncommonness": 2,
      "combined_score": 50
    },
    {
      "word": "Drain",
      "length": 5,
      "estimated_uncommonness": 2,
      "combined_score": 50
    },
    {
      "word": "Drant",
      "length": 5,
      "estimated_uncommonness": 2,
      "combined_score": 50
    },
    {
      "word": "Drats",
      "length": 5,
      "estimated_uncommonness": 2,
      "combined_score": 50
    },
    {
      "word": "Drawl",
      "length": 5,
      "estimated_uncommonness": 2,
      "combined_score": 50
    },
    {
      "word": "Drawn",
      "length": 5,
      "estimated_uncommonness": 2,
      "combined_score": 50
    },
    {
      "word": "Draws",
      "length": 5,
      "estimated_uncommonness": 2,
      "combined_score": 50
    },
    {
      "word": "Drent",
      "length": 5,
      "estimated_uncommonness": 2,
      "combined_score": 50
    },
    {
      "word": "Drest",
      "length": 5,
      "estimated_uncommonness": 2,
      "combined_score": 50
    },
    {
      "word": "Dries",
      "length": 5,
      "estimated_uncommonness": 2,
      "combined_score": 50
    },
    {
      "word": "Dwale",
      "length": 5,
      "estimated_uncommonness": 2,
      "combined_score": 50
    },
    {
      "word": "Dwelt",
      "length": 5,
      "estimated_uncommonness": 2,
      "combined_score": 50
    },
    {
      "word": "Dwile",
      "length": 5,
      "estimated_uncommonness": 2,
      "combined_score": 50
    },
    {
      "word": "Dwine",
      "length": 5,
      "estimated_uncommonness": 2,
      "combined_score": 50
    },
    {
      "word": "Eards",
      "length": 5,
      "estimated_uncommonness": 2,
      "combined_score": 50
    },
    {
      "word": "Earls",
      "length": 5,
      "estimated_uncommonness": 2,
      "combined_score": 50
    },
    {
      "word": "Earns",
      "length": 5,
      "estimated_uncommonness": 2,
      "combined_score": 50
    },
    {
      "word": "Earst",
      "length": 5,
      "estimated_uncommonness": 2,
      "combined_score": 50
    },
    {
      "word": "Edits",
      "length": 5,
      "estimated_uncommonness": 2,
      "combined_score": 50
    },
    {
      "word": "Eilds",
      "length": 5,
      "estimated_uncommonness": 2,
      "combined_score": 50
    },
    {
      "word": "Elain",
      "length": 5,
      "estimated_uncommonness": 2,
      "combined_score": 50
    },
    {
      "word": "Eland",
      "length": 5,
      "estimated_uncommonness": 2,
      "combined_score": 50
    },
    {
      "word": "Elans",
      "length": 5,
      "estimated_uncommonness": 2,
      "combined_score": 50
    },
    {
      "word": "Eldin",
      "length": 5,
      "estimated_uncommonness": 2,
      "combined_score": 50
    },
    {
      "word": "Eliad",
      "length": 5,
      "estimated_uncommonness": 2,
      "combined_score": 50
    },
    {
      "word": "Elint",
      "length": 5,
      "estimated_uncommonness": 2,
      "combined_score": 50
    },
    {
      "word": "Elsin",
      "length": 5,
      "estimated_uncommonness": 2,
      "combined_score": 50
    },
    {
      "word": "Enlit",
      "length": 5,
      "estimated_uncommonness": 2,
      "combined_score": 50
    },
    {
      "word": "Entia",
      "length": 5,
      "estimated_uncommonness": 2,
      "combined_score": 50
    },
    {
      "word": "Etnas",
      "length": 5,
      "estimated_uncommonness": 2,
      "combined_score": 50
    },
    {
      "word": "Idant",
      "length": 5,
      "estimated_uncommonness": 2,
      "combined_score": 50
    },
    {
      "word": "Ideal",
      "length": 5,
      "estimated_uncommonness": 2,
      "combined_score": 50
    },
    {
      "word": "Ideas",
      "length": 5,
      "estimated_uncommonness": 2,
      "combined_score": 50
    },
    {
      "word": "Ident",
      "length": 5,
      "estimated_uncommonness": 2,
      "combined_score": 50
    },
    {
      "word": "Idler",
      "length": 5,
      "estimated_uncommonness": 2,
      "combined_score": 50
    },
    {
      "word": "Idles",
      "length": 5,
      "estimated_uncommonness": 2,
      "combined_score": 50
    },
    {
      "word": "Indew",
      "length": 5,
      "estimated_uncommonness": 2,
      "combined_score": 50
    },
    {
      "word": "Inert",
      "length": 5,
      "estimated_uncommonness": 2,
      "combined_score": 50
    },
    {
      "word": "Inlet",
      "length": 5,
      "estimated_uncommonness": 2,
      "combined_score": 50
    },
    {
      "word": "Inset",
      "length": 5,
      "estimated_uncommonness": 2,
      "combined_score": 50
    },
    {
      "word": "Intel",
      "length": 5,
      "estimated_uncommonness": 2,
      "combined_score": 50
    },
    {
      "word": "Inter",
      "length": 5,
      "estimated_uncommonness": 2,
      "combined_score": 50
    },
    {
      "word": "Intra",
      "length": 5,
      "estimated_uncommonness": 2,
      "combined_score": 50
    },
    {
      "word": "Irade",
      "length": 5,
      "estimated_uncommonness": 2,
      "combined_score": 50
    },
    {
      "word": "Irate",
      "length": 5,
      "estimated_uncommonness": 2,
      "combined_score": 50
    },
    {
      "word": "Isled",
      "length": 5,
      "estimated_uncommonness": 2,
      "combined_score": 50
    },
    {
      "word": "Islet",
      "length": 5,
      "estimated_uncommonness": 2,
      "combined_score": 50
    },
    {
      "word": "Isnae",
      "length": 5,
      "estimated_uncommonness": 2,
      "combined_score": 50
    },
    {
      "word": "Istle",
      "length": 5,
      "estimated_uncommonness": 2,
      "combined_score": 50
    },
    {
      "word": "Izard",
      "length": 5,
      "estimated_uncommonness": 2,
      "combined_score": 50
    },
    {
      "word": "Izars",
      "length": 5,
      "estimated_uncommonness": 2,
      "combined_score": 50
    },
    {
      "word": "Laden",
      "length": 5,
      "estimated_uncommonness": 2,
      "combined_score": 50
    },
    {
      "word": "Lader",
      "length": 5,
      "estimated_uncommonness": 2,
      "combined_score": 50
    },
    {
      "word": "Lades",
      "length": 5,
      "estimated_uncommonness": 2,
      "combined_score": 50
    },
    {
      "word": "Laers",
      "length": 5,
      "estimated_uncommonness": 2,
      "combined_score": 50
    },
    {
      "word": "Laids",
      "length": 5,
      "estimated_uncommonness": 2,
      "combined_score": 50
    },
    {
      "word": "Laird",
      "length": 5,
      "estimated_uncommonness": 2,
      "combined_score": 50
    },
    {
      "word": "Lairs",
      "length": 5,
      "estimated_uncommonness": 2,
      "combined_score": 50
    },
    {
      "word": "Lande",
      "length": 5,
      "estimated_uncommonness": 2,
      "combined_score": 50
    },
    {
      "word": "Lands",
      "length": 5,
      "estimated_uncommonness": 2,
      "combined_score": 50
    },
    {
      "word": "Lanes",
      "length": 5,
      "estimated_uncommonness": 2,
      "combined_score": 50
    },
    {
      "word": "Lants",
      "length": 5,
      "estimated_uncommonness": 2,
      "combined_score": 50
    },
    {
      "word": "Lards",
      "length": 5,
      "estimated_uncommonness": 2,
      "combined_score": 50
    },
    {
      "word": "Lares",
      "length": 5,
      "estimated_uncommonness": 2,
      "combined_score": 50
    },
    {
      "word": "Laris",
      "length": 5,
      "estimated_uncommonness": 2,
      "combined_score": 50
    },
    {
      "word": "Larns",
      "length": 5,
      "estimated_uncommonness": 2,
      "combined_score": 50
    },
    {
      "word": "Lased",
      "length": 5,
      "estimated_uncommonness": 2,
      "combined_score": 50
    },
    {
      "word": "Laser",
      "length": 5,
      "estimated_uncommonness": 2,
      "combined_score": 50
    },
    {
      "word": "Lated",
      "length": 5,
      "estimated_uncommonness": 2,
      "combined_score": 50
    },
    {
      "word": "Laten",
      "length": 5,
      "estimated_uncommonness": 2,
      "combined_score": 50
    },
    {
      "word": "Later",
      "length": 5,
      "estimated_uncommonness": 2,
      "combined_score": 50
    },
    {
      "word": "Lawed",
      "length": 5,
      "estimated_uncommonness": 2,
      "combined_score": 50
    },
    {
      "word": "Lawer",
      "length": 5,
      "estimated_uncommonness": 2,
      "combined_score": 50
    },
    {
      "word": "Lawin",
      "length": 5,
      "estimated_uncommonness": 2,
      "combined_score": 50
    },
    {
      "word": "Lawns",
      "length": 5,
      "estimated_uncommonness": 2,
      "combined_score": 50
    },
    {
      "word": "Lazed",
      "length": 5,
      "estimated_uncommonness": 2,
      "combined_score": 50
    },
    {
      "word": "Lazes",
      "length": 5,
      "estimated_uncommonness": 2,
      "combined_score": 50
    },
    {
      "word": "Leads",
      "length": 5,
      "estimated_uncommonness": 2,
      "combined_score": 50
    },
    {
      "word": "Leans",
      "length": 5,
      "estimated_uncommonness": 2,
      "combined_score": 50
    },
    {
      "word": "Leant",
      "length": 5,
      "estimated_uncommonness": 2,
      "combined_score": 50
    },
    {
      "word": "Learn",
      "length": 5,
      "estimated_uncommonness": 2,
      "combined_score": 50
    },
    {
      "word": "Lears",
      "length": 5,
      "estimated_uncommonness": 2,
      "combined_score": 50
    },
    {
      "word": "Least",
      "length": 5,
      "estimated_uncommonness": 2,
      "combined_score": 50
    },
    {
      "word": "Leats",
      "length": 5,
      "estimated_uncommonness": 2,
      "combined_score": 50
    },
    {
      "word": "Leirs",
      "length": 5,
      "estimated_uncommonness": 2,
      "combined_score": 50
    },
    {
      "word": "Lends",
      "length": 5,
      "estimated_uncommonness": 2,
      "combined_score": 50
    },
    {
      "word": "Lenis",
      "length": 5,
      "estimated_uncommonness": 2,
      "combined_score": 50
    },
    {
      "word": "Lenti",
      "length": 5,
      "estimated_uncommonness": 2,
      "combined_score": 50
    },
    {
      "word": "Lewis",
      "length": 5,
      "estimated_uncommonness": 2,
      "combined_score": 50
    },
    {
      "word": "Liane",
      "length": 5,
      "estimated_uncommonness": 2,
      "combined_score": 50
    },
    {
      "word": "Liard",
      "length": 5,
      "estimated_uncommonness": 2,
      "combined_score": 50
    },
    {
      "word": "Liars",
      "length": 5,
      "estimated_uncommonness": 2,
      "combined_score": 50
    },
    {
      "word": "Liart",
      "length": 5,
      "estimated_uncommonness": 2,
      "combined_score": 50
    },
    {
      "word": "Lidar",
      "length": 5,
      "estimated_uncommonness": 2,
      "combined_score": 50
    },
    {
      "word": "Liens",
      "length": 5,
      "estimated_uncommonness": 2,
      "combined_score": 50
    },
    {
      "word": "Liers",
      "length": 5,
      "estimated_uncommonness": 2,
      "combined_score": 50
    },
    {
      "word": "Linds",
      "length": 5,
      "estimated_uncommonness": 2,
      "combined_score": 50
    },
    {
      "word": "Lined",
      "length": 5,
      "estimated_uncommonness": 2,
      "combined_score": 50
    },
    {
      "word": "Liner",
      "length": 5,
      "estimated_uncommonness": 2,
      "combined_score": 50
    },
    {
      "word": "Lines",
      "length": 5,
      "estimated_uncommonness": 2,
      "combined_score": 50
    },
    {
      "word": "Lints",
      "length": 5,
      "estimated_uncommonness": 2,
      "combined_score": 50
    },
    {
      "word": "Liras",
      "length": 5,
      "estimated_uncommonness": 2,
      "combined_score": 50
    },
    {
      "word": "Litas",
      "length": 5,
      "estimated_uncommonness": 2,
      "combined_score": 50
    },
    {
      "word": "Lited",
      "length": 5,
      "estimated_uncommonness": 2,
      "combined_score": 50
    },
    {
      "word": "Liter",
      "length": 5,
      "estimated_uncommonness": 2,
      "combined_score": 50
    },
    {
      "word": "Lites",
      "length": 5,
      "estimated_uncommonness": 2,
      "combined_score": 50
    },
    {
      "word": "Litre",
      "length": 5,
      "estimated_uncommonness": 2,
      "combined_score": 50
    },
    {
      "word": "Lweis",
      "length": 5,
      "estimated_uncommonness": 2,
      "combined_score": 50
    },
    {
      "word": "Nadir",
      "length": 5,
      "estimated_uncommonness": 2,
      "combined_score": 50
    },
    {
      "word": "Nails",
      "length": 5,
      "estimated_uncommonness": 2,
      "combined_score": 50
    },
    {
      "word": "Naled",
      "length": 5,
      "estimated_uncommonness": 2,
      "combined_score": 50
    },
    {
      "word": "Nards",
      "length": 5,
      "estimated_uncommonness": 2,
      "combined_score": 50
    },
    {
      "word": "Nares",
      "length": 5,
      "estimated_uncommonness": 2,
      "combined_score": 50
    },
    {
      "word": "Naris",
      "length": 5,
      "estimated_uncommonness": 2,
      "combined_score": 50
    },
    {
      "word": "Nates",
      "length": 5,
      "estimated_uncommonness": 2,
      "combined_score": 50
    },
    {
      "word": "Natis",
      "length": 5,
      "estimated_uncommonness": 2,
      "combined_score": 50
    },
    {
      "word": "Nazes",
      "length": 5,
      "estimated_uncommonness": 2,
      "combined_score": 50
    },
    {
      "word": "Nazir",
      "length": 5,
      "estimated_uncommonness": 2,
      "combined_score": 50
    },
    {
      "word": "Nazis",
      "length": 5,
      "estimated_uncommonness": 2,
      "combined_score": 50
    },
    {
      "word": "Neals",
      "length": 5,
      "estimated_uncommonness": 2,
      "combined_score": 50
    },
    {
      "word": "Nears",
      "length": 5,
      "estimated_uncommonness": 2,
      "combined_score": 50
    },
    {
      "word": "Neats",
      "length": 5,
      "estimated_uncommonness": 2,
      "combined_score": 50
    },
    {
      "word": "Neist",
      "length": 5,
      "estimated_uncommonness": 2,
      "combined_score": 50
    },
    {
      "word": "Nelis",
      "length": 5,
      "estimated_uncommonness": 2,
      "combined_score": 50
    },
    {
      "word": "Neral",
      "length": 5,
      "estimated_uncommonness": 2,
      "combined_score": 50
    },
    {
      "word": "Nerds",
      "length": 5,
      "estimated_uncommonness": 2,
      "combined_score": 50
    },
    {
      "word": "Nerts",
      "length": 5,
      "estimated_uncommonness": 2,
      "combined_score": 50
    },
    {
      "word": "Nertz",
      "length": 5,
      "estimated_uncommonness": 2,
      "combined_score": 50
    },
    {
      "word": "Newts",
      "length": 5,
      "estimated_uncommonness": 2,
      "combined_score": 50
    },
    {
      "word": "Nidal",
      "length": 5,
      "estimated_uncommonness": 2,
      "combined_score": 50
    },
    {
      "word": "Nides",
      "length": 5,
      "estimated_uncommonness": 2,
      "combined_score": 50
    },
    {
      "word": "Nirls",
      "length": 5,
      "estimated_uncommonness": 2,
      "combined_score": 50
    },
    {
      "word": "Niter",
      "length": 5,
      "estimated_uncommonness": 2,
      "combined_score": 50
    },
    {
      "word": "Nites",
      "length": 5,
      "estimated_uncommonness": 2,
      "combined_score": 50
    },
    {
      "word": "Nitre",
      "length": 5,
      "estimated_uncommonness": 2,
      "combined_score": 50
    },
    {
      "word": "Raids",
      "length": 5,
      "estimated_uncommonness": 2,
      "combined_score": 50
    },
    {
      "word": "Raile",
      "length": 5,
      "estimated_uncommonness": 2,
      "combined_score": 50
    },
    {
      "word": "Rails",
      "length": 5,
      "estimated_uncommonness": 2,
      "combined_score": 50
    },
    {
      "word": "Raine",
      "length": 5,
      "estimated_uncommonness": 2,
      "combined_score": 50
    },
    {
      "word": "Rains",
      "length": 5,
      "estimated_uncommonness": 2,
      "combined_score": 50
    },
    {
      "word": "Raise",
      "length": 5,
      "estimated_uncommonness": 2,
      "combined_score": 50
    },
    {
      "word": "Raits",
      "length": 5,
      "estimated_uncommonness": 2,
      "combined_score": 50
    },
    {
      "word": "Rales",
      "length": 5,
      "estimated_uncommonness": 2,
      "combined_score": 50
    },
    {
      "word": "Rands",
      "length": 5,
      "estimated_uncommonness": 2,
      "combined_score": 50
    },
    {
      "word": "Ranid",
      "length": 5,
      "estimated_uncommonness": 2,
      "combined_score": 50
    },
    {
      "word": "Ranis",
      "length": 5,
      "estimated_uncommonness": 2,
      "combined_score": 50
    },
    {
      "word": "Rants",
      "length": 5,
      "estimated_uncommonness": 2,
      "combined_score": 50
    },
    {
      "word": "Rased",
      "length": 5,
      "estimated_uncommonness": 2,
      "combined_score": 50
    },
    {
      "word": "Rated",
      "length": 5,
      "estimated_uncommonness": 2,
      "combined_score": 50
    },
    {
      "word": "Ratel",
      "length": 5,
      "estimated_uncommonness": 2,
      "combined_score": 50
    },
    {
      "word": "Rates",
      "length": 5,
      "estimated_uncommonness": 2,
      "combined_score": 50
    },
    {
      "word": "Rawin",
      "length": 5,
      "estimated_uncommonness": 2,
      "combined_score": 50
    },
    {
      "word": "Rawns",
      "length": 5,
      "estimated_uncommonness": 2,
      "combined_score": 50
    },
    {
      "word": "Razed",
      "length": 5,
      "estimated_uncommonness": 2,
      "combined_score": 50
    },
    {
      "word": "Razes",
      "length": 5,
      "estimated_uncommonness": 2,
      "combined_score": 50
    },
    {
      "word": "Reads",
      "length": 5,
      "estimated_uncommonness": 2,
      "combined_score": 50
    },
    {
      "word": "Reals",
      "length": 5,
      "estimated_uncommonness": 2,
      "combined_score": 50
    },
    {
      "word": "Reans",
      "length": 5,
      "estimated_uncommonness": 2,
      "combined_score": 50
    },
    {
      "word": "Reast",
      "length": 5,
      "estimated_uncommonness": 2,
      "combined_score": 50
    },
    {
      "word": "Redan",
      "length": 5,
      "estimated_uncommonness": 2,
      "combined_score": 50
    },
    {
      "word": "Redia",
      "length": 5,
      "estimated_uncommonness": 2,
      "combined_score": 50
    },
    {
      "word": "Reins",
      "length": 5,
      "estimated_uncommonness": 2,
      "combined_score": 50
    },
    {
      "word": "Reist",
      "length": 5,
      "estimated_uncommonness": 2,
      "combined_score": 50
    },
    {
      "word": "Relit",
      "length": 5,
      "estimated_uncommonness": 2,
      "combined_score": 50
    },
    {
      "word": "Renal",
      "length": 5,
      "estimated_uncommonness": 2,
      "combined_score": 50
    },
    {
      "word": "Rends",
      "length": 5,
      "estimated_uncommonness": 2,
      "combined_score": 50
    },
    {
      "word": "Rents",
      "length": 5,
      "estimated_uncommonness": 2,
      "combined_score": 50
    },
    {
      "word": "Resat",
      "length": 5,
      "estimated_uncommonness": 2,
      "combined_score": 50
    },
    {
      "word": "Resaw",
      "length": 5,
      "estimated_uncommonness": 2,
      "combined_score": 50
    },
    {
      "word": "Resid",
      "length": 5,
      "estimated_uncommonness": 2,
      "combined_score": 50
    },
    {
      "word": "Resin",
      "length": 5,
      "estimated_uncommonness": 2,
      "combined_score": 50
    },
    {
      "word": "Resit",
      "length": 5,
      "estimated_uncommonness": 2,
      "combined_score": 50
    },
    {
      "word": "Retia",
      "length": 5,
      "estimated_uncommonness": 2,
      "combined_score": 50
    },
    {
      "word": "Rewan",
      "length": 5,
      "estimated_uncommonness": 2,
      "combined_score": 50
    },
    {
      "word": "Rewin",
      "length": 5,
      "estimated_uncommonness": 2,
      "combined_score": 50
    },
    {
      "word": "Riads",
      "length": 5,
      "estimated_uncommonness": 2,
      "combined_score": 50
    },
    {
      "word": "Rials",
      "length": 5,
      "estimated_uncommonness": 2,
      "combined_score": 50
    },
    {
      "word": "Riant",
      "length": 5,
      "estimated_uncommonness": 2,
      "combined_score": 50
    },
    {
      "word": "Rides",
      "length": 5,
      "estimated_uncommonness": 2,
      "combined_score": 50
    },
    {
      "word": "Riels",
      "length": 5,
      "estimated_uncommonness": 2,
      "combined_score": 50
    },
    {
      "word": "Riled",
      "length": 5,
      "estimated_uncommonness": 2,
      "combined_score": 50
    },
    {
      "word": "Riles",
      "length": 5,
      "estimated_uncommonness": 2,
      "combined_score": 50
    },
    {
      "word": "Rinds",
      "length": 5,
      "estimated_uncommonness": 2,
      "combined_score": 50
    },
    {
      "word": "Rines",
      "length": 5,
      "estimated_uncommonness": 2,
      "combined_score": 50
    },
    {
      "word": "Rinse",
      "length": 5,
      "estimated_uncommonness": 2,
      "combined_score": 50
    },
    {
      "word": "Risen",
      "length": 5,
      "estimated_uncommonness": 2,
      "combined_score": 50
    },
    {
      "word": "Rites",
      "length": 5,
      "estimated_uncommonness": 2,
      "combined_score": 50
    },
    {
      "word": "Rizas",
      "length": 5,
      "estimated_uncommonness": 2,
      "combined_score": 50
    },
    {
      "word": "Saine",
      "length": 5,
      "estimated_uncommonness": 2,
      "combined_score": 50
    },
    {
      "word": "Saint",
      "length": 5,
      "estimated_uncommonness": 2,
      "combined_score": 50
    },
    {
      "word": "Salet",
      "length": 5,
      "estimated_uncommonness": 2,
      "combined_score": 50
    },
    {
      "word": "Saned",
      "length": 5,
      "estimated_uncommonness": 2,
      "combined_score": 50
    },
    {
      "word": "Saner",
      "length": 5,
      "estimated_uncommonness": 2,
      "combined_score": 50
    },
    {
      "word": "Sared",
      "length": 5,
      "estimated_uncommonness": 2,
      "combined_score": 50
    },
    {
      "word": "Sarin",
      "length": 5,
      "estimated_uncommonness": 2,
      "combined_score": 50
    },
    {
      "word": "Sated",
      "length": 5,
      "estimated_uncommonness": 2,
      "combined_score": 50
    },
    {
      "word": "Satin",
      "length": 5,
      "estimated_uncommonness": 2,
      "combined_score": 50
    },
    {
      "word": "Sawed",
      "length": 5,
      "estimated_uncommonness": 2,
      "combined_score": 50
    },
    {
      "word": "Sawer",
      "length": 5,
      "estimated_uncommonness": 2,
      "combined_score": 50
    },
    {
      "word": "Sdein",
      "length": 5,
      "estimated_uncommonness": 2,
      "combined_score": 50
    },
    {
      "word": "Sedan",
      "length": 5,
      "estimated_uncommonness": 2,
      "combined_score": 50
    },
    {
      "word": "Senti",
      "length": 5,
      "estimated_uncommonness": 2,
      "combined_score": 50
    },
    {
      "word": "Senza",
      "length": 5,
      "estimated_uncommonness": 2,
      "combined_score": 50
    },
    {
      "word": "Serai",
      "length": 5,
      "estimated_uncommonness": 2,
      "combined_score": 50
    },
    {
      "word": "Seral",
      "length": 5,
      "estimated_uncommonness": 2,
      "combined_score": 50
    },
    {
      "word": "Serin",
      "length": 5,
      "estimated_uncommonness": 2,
      "combined_score": 50
    },
    {
      "word": "Setal",
      "length": 5,
      "estimated_uncommonness": 2,
      "combined_score": 50
    },
    {
      "word": "Sewan",
      "length": 5,
      "estimated_uncommonness": 2,
      "combined_score": 50
    },
    {
      "word": "Sewar",
      "length": 5,
      "estimated_uncommonness": 2,
      "combined_score": 50
    },
    {
      "word": "Sewin",
      "length": 5,
      "estimated_uncommonness": 2,
      "combined_score": 50
    },
    {
      "word": "Sider",
      "length": 5,
      "estimated_uncommonness": 2,
      "combined_score": 50
    },
    {
      "word": "Sidle",
      "length": 5,
      "estimated_uncommonness": 2,
      "combined_score": 50
    },
    {
      "word": "Sield",
      "length": 5,
      "estimated_uncommonness": 2,
      "combined_score": 50
    },
    {
      "word": "Sient",
      "length": 5,
      "estimated_uncommonness": 2,
      "combined_score": 50
    },
    {
      "word": "Siled",
      "length": 5,
      "estimated_uncommonness": 2,
      "combined_score": 50
    },
    {
      "word": "Silen",
      "length": 5,
      "estimated_uncommonness": 2,
      "combined_score": 50
    },
    {
      "word": "Siler",
      "length": 5,
      "estimated_uncommonness": 2,
      "combined_score": 50
    },
    {
      "word": "Sined",
      "length": 5,
      "estimated_uncommonness": 2,
      "combined_score": 50
    },
    {
      "word": "Sinew",
      "length": 5,
      "estimated_uncommonness": 2,
      "combined_score": 50
    },
    {
      "word": "Sired",
      "length": 5,
      "estimated_uncommonness": 2,
      "combined_score": 50
    },
    {
      "word": "Siren",
      "length": 5,
      "estimated_uncommonness": 2,
      "combined_score": 50
    },
    {
      "word": "Sitar",
      "length": 5,
      "estimated_uncommonness": 2,
      "combined_score": 50
    },
    {
      "word": "Sited",
      "length": 5,
      "estimated_uncommonness": 2,
      "combined_score": 50
    },
    {
      "word": "Sizar",
      "length": 5,
      "estimated_uncommonness": 2,
      "combined_score": 50
    },
    {
      "word": "Sized",
      "length": 5,
      "estimated_uncommonness": 2,
      "combined_score": 50
    },
    {
      "word": "Sizel",
      "length": 5,
      "estimated_uncommonness": 2,
      "combined_score": 50
    },
    {
      "word": "Sizer",
      "length": 5,
      "estimated_uncommonness": 2,
      "combined_score": 50
    },
    {
      "word": "Slade",
      "length": 5,
      "estimated_uncommonness": 2,
      "combined_score": 50
    },
    {
      "word": "Slaid",
      "length": 5,
      "estimated_uncommonness": 2,
      "combined_score": 50
    },
    {
      "word": "Slain",
      "length": 5,
      "estimated_uncommonness": 2,
      "combined_score": 50
    },
    {
      "word": "Slane",
      "length": 5,
      "estimated_uncommonness": 2,
      "combined_score": 50
    },
    {
      "word": "Slant",
      "length": 5,
      "estimated_uncommonness": 2,
      "combined_score": 50
    },
    {
      "word": "Slart",
      "length": 5,
      "estimated_uncommonness": 2,
      "combined_score": 50
    },
    {
      "word": "Slate",
      "length": 5,
      "estimated_uncommonness": 2,
      "combined_score": 50
    },
    {
      "word": "Slide",
      "length": 5,
      "estimated_uncommonness": 2,
      "combined_score": 50
    },
    {
      "word": "Slier",
      "length": 5,
      "estimated_uncommonness": 2,
      "combined_score": 50
    },
    {
      "word": "Snail",
      "length": 5,
      "estimated_uncommonness": 2,
      "combined_score": 50
    },
    {
      "word": "Snare",
      "length": 5,
      "estimated_uncommonness": 2,
      "combined_score": 50
    },
    {
      "word": "Snarl",
      "length": 5,
      "estimated_uncommonness": 2,
      "combined_score": 50
    },
    {
      "word": "Snead",
      "length": 5,
      "estimated_uncommonness": 2,
      "combined_score": 50
    },
    {
      "word": "Snide",
      "length": 5,
      "estimated_uncommonness": 2,
      "combined_score": 50
    },
    {
      "word": "Snirt",
      "length": 5,
      "estimated_uncommonness": 2,
      "combined_score": 50
    },
    {
      "word": "Stade",
      "length": 5,
      "estimated_uncommonness": 2,
      "combined_score": 50
    },
    {
      "word": "Staid",
      "length": 5,
      "estimated_uncommonness": 2,
      "combined_score": 50
    },
    {
      "word": "Stain",
      "length": 5,
      "estimated_uncommonness": 2,
      "combined_score": 50
    },
    {
      "word": "Stair",
      "length": 5,
      "estimated_uncommonness": 2,
      "combined_score": 50
    },
    {
      "word": "Stale",
      "length": 5,
      "estimated_uncommonness": 2,
      "combined_score": 50
    },
    {
      "word": "Stand",
      "length": 5,
      "estimated_uncommonness": 2,
      "combined_score": 50
    },
    {
      "word": "Stane",
      "length": 5,
      "estimated_uncommonness": 2,
      "combined_score": 50
    },
    {
      "word": "Stare",
      "length": 5,
      "estimated_uncommonness": 2,
      "combined_score": 50
    },
    {
      "word": "Starn",
      "length": 5,
      "estimated_uncommonness": 2,
      "combined_score": 50
    },
    {
      "word": "Stead",
      "length": 5,
      "estimated_uncommonness": 2,
      "combined_score": 50
    },
    {
      "word": "Steal",
      "length": 5,
      "estimated_uncommonness": 2,
      "combined_score": 50
    },
    {
      "word": "Stean",
      "length": 5,
      "estimated_uncommonness": 2,
      "combined_score": 50
    },
    {
      "word": "Stear",
      "length": 5,
      "estimated_uncommonness": 2,
      "combined_score": 50
    },
    {
      "word": "Steil",
      "length": 5,
      "estimated_uncommonness": 2,
      "combined_score": 50
    },
    {
      "word": "Stein",
      "length": 5,
      "estimated_uncommonness": 2,
      "combined_score": 50
    },
    {
      "word": "Stela",
      "length": 5,
      "estimated_uncommonness": 2,
      "combined_score": 50
    },
    {
      "word": "Stend",
      "length": 5,
      "estimated_uncommonness": 2,
      "combined_score": 50
    },
    {
      "word": "Stern",
      "length": 5,
      "estimated_uncommonness": 2,
      "combined_score": 50
    },
    {
      "word": "Stied",
      "length": 5,
      "estimated_uncommonness": 2,
      "combined_score": 50
    },
    {
      "word": "Stile",
      "length": 5,
      "estimated_uncommonness": 2,
      "combined_score": 50
    },
    {
      "word": "Stire",
      "length": 5,
      "estimated_uncommonness": 2,
      "combined_score": 50
    },
    {
      "word": "Strad",
      "length": 5,
      "estimated_uncommonness": 2,
      "combined_score": 50
    },
    {
      "word": "Strae",
      "length": 5,
      "estimated_uncommonness": 2,
      "combined_score": 50
    },
    {
      "word": "Straw",
      "length": 5,
      "estimated_uncommonness": 2,
      "combined_score": 50
    },
    {
      "word": "Strew",
      "length": 5,
      "estimated_uncommonness": 2,
      "combined_score": 50
    },
    {
      "word": "Stria",
      "length": 5,
      "estimated_uncommonness": 2,
      "combined_score": 50
    },
    {
      "word": "Swail",
      "length": 5,
      "estimated_uncommonness": 2,
      "combined_score": 50
    },
    {
      "word": "Swain",
      "length": 5,
      "estimated_uncommonness": 2,
      "combined_score": 50
    },
    {
      "word": "Swale",
      "length": 5,
      "estimated_uncommonness": 2,
      "combined_score": 50
    },
    {
      "word": "Sward",
      "length": 5,
      "estimated_uncommonness": 2,
      "combined_score": 50
    },
    {
      "word": "Sware",
      "length": 5,
      "estimated_uncommonness": 2,
      "combined_score": 50
    },
    {
      "word": "Swart",
      "length": 5,
      "estimated_uncommonness": 2,
      "combined_score": 50
    },
    {
      "word": "Sweal",
      "length": 5,
      "estimated_uncommonness": 2,
      "combined_score": 50
    },
    {
      "word": "Swear",
      "length": 5,
      "estimated_uncommonness": 2,
      "combined_score": 50
    },
    {
      "word": "Sweat",
      "length": 5,
      "estimated_uncommonness": 2,
      "combined_score": 50
    },
    {
      "word": "Sweir",
      "length": 5,
      "estimated_uncommonness": 2,
      "combined_score": 50
    },
    {
      "word": "Swelt",
      "length": 5,
      "estimated_uncommonness": 2,
      "combined_score": 50
    },
    {
      "word": "Swine",
      "length": 5,
      "estimated_uncommonness": 2,
      "combined_score": 50
    },
    {
      "word": "Swire",
      "length": 5,
      "estimated_uncommonness": 2,
      "combined_score": 50
    },
    {
      "word": "Swirl",
      "length": 5,
      "estimated_uncommonness": 2,
      "combined_score": 50
    },
    {
      "word": "Taels",
      "length": 5,
      "estimated_uncommonness": 2,
      "combined_score": 50
    },
    {
      "word": "Tails",
      "length": 5,
      "estimated_uncommonness": 2,
      "combined_score": 50
    },
    {
      "word": "Tains",
      "length": 5,
      "estimated_uncommonness": 2,
      "combined_score": 50
    },
    {
      "word": "Taler",
      "length": 5,
      "estimated_uncommonness": 2,
      "combined_score": 50
    },
    {
      "word": "Tales",
      "length": 5,
      "estimated_uncommonness": 2,
      "combined_score": 50
    },
    {
      "word": "Tared",
      "length": 5,
      "estimated_uncommonness": 2,
      "combined_score": 50
    },
    {
      "word": "Tares",
      "length": 5,
      "estimated_uncommonness": 2,
      "combined_score": 50
    },
    {
      "word": "Tarns",
      "length": 5,
      "estimated_uncommonness": 2,
      "combined_score": 50
    },
    {
      "word": "Tarsi",
      "length": 5,
      "estimated_uncommonness": 2,
      "combined_score": 50
    },
    {
      "word": "Taser",
      "length": 5,
      "estimated_uncommonness": 2,
      "combined_score": 50
    },
    {
      "word": "Tawed",
      "length": 5,
      "estimated_uncommonness": 2,
      "combined_score": 50
    },
    {
      "word": "Tawer",
      "length": 5,
      "estimated_uncommonness": 2,
      "combined_score": 50
    },
    {
      "word": "Tawie",
      "length": 5,
      "estimated_uncommonness": 2,
      "combined_score": 50
    },
    {
      "word": "Tawse",
      "length": 5,
      "estimated_uncommonness": 2,
      "combined_score": 50
    },
    {
      "word": "Teads",
      "length": 5,
      "estimated_uncommonness": 2,
      "combined_score": 50
    },
    {
      "word": "Teals",
      "length": 5,
      "estimated_uncommonness": 2,
      "combined_score": 50
    },
    {
      "word": "Tears",
      "length": 5,
      "estimated_uncommonness": 2,
      "combined_score": 50
    },
    {
      "word": "Teils",
      "length": 5,
      "estimated_uncommonness": 2,
      "combined_score": 50
    },
    {
      "word": "Teind",
      "length": 5,
      "estimated_uncommonness": 2,
      "combined_score": 50
    },
    {
      "word": "Teins",
      "length": 5,
      "estimated_uncommonness": 2,
      "combined_score": 50
    },
    {
      "word": "Telia",
      "length": 5,
      "estimated_uncommonness": 2,
      "combined_score": 50
    },
    {
      "word": "Tends",
      "length": 5,
      "estimated_uncommonness": 2,
      "combined_score": 50
    },
    {
      "word": "Tenia",
      "length": 5,
      "estimated_uncommonness": 2,
      "combined_score": 50
    },
    {
      "word": "Terai",
      "length": 5,
      "estimated_uncommonness": 2,
      "combined_score": 50
    },
    {
      "word": "Teras",
      "length": 5,
      "estimated_uncommonness": 2,
      "combined_score": 50
    },
    {
      "word": "Terns",
      "length": 5,
      "estimated_uncommonness": 2,
      "combined_score": 50
    },
    {
      "word": "Tesla",
      "length": 5,
      "estimated_uncommonness": 2,
      "combined_score": 50
    },
    {
      "word": "Tians",
      "length": 5,
      "estimated_uncommonness": 2,
      "combined_score": 50
    },
    {
      "word": "Tiars",
      "length": 5,
      "estimated_uncommonness": 2,
      "combined_score": 50
    },
    {
      "word": "Tidal",
      "length": 5,
      "estimated_uncommonness": 2,
      "combined_score": 50
    },
    {
      "word": "Tides",
      "length": 5,
      "estimated_uncommonness": 2,
      "combined_score": 50
    },
    {
      "word": "Tiers",
      "length": 5,
      "estimated_uncommonness": 2,
      "combined_score": 50
    },
    {
      "word": "Tilde",
      "length": 5,
      "estimated_uncommonness": 2,
      "combined_score": 50
    },
    {
      "word": "Tiled",
      "length": 5,
      "estimated_uncommonness": 2,
      "combined_score": 50
    },
    {
      "word": "Tiler",
      "length": 5,
      "estimated_uncommonness": 2,
      "combined_score": 50
    },
    {
      "word": "Tiles",
      "length": 5,
      "estimated_uncommonness": 2,
      "combined_score": 50
    },
    {
      "word": "Tinas",
      "length": 5,
      "estimated_uncommonness": 2,
      "combined_score": 50
    },
    {
      "word": "Tinds",
      "length": 5,
      "estimated_uncommonness": 2,
      "combined_score": 50
    },
    {
      "word": "Tinea",
      "length": 5,
      "estimated_uncommonness": 2,
      "combined_score": 50
    },
    {
      "word": "Tined",
      "length": 5,
      "estimated_uncommonness": 2,
      "combined_score": 50
    },
    {
      "word": "Tines",
      "length": 5,
      "estimated_uncommonness": 2,
      "combined_score": 50
    },
    {
      "word": "Tired",
      "length": 5,
      "estimated_uncommonness": 2,
      "combined_score": 50
    },
    {
      "word": "Tires",
      "length": 5,
      "estimated_uncommonness": 2,
      "combined_score": 50
    },
    {
      "word": "Tirls",
      "length": 5,
      "estimated_uncommonness": 2,
      "combined_score": 50
    },
    {
      "word": "Trade",
      "length": 5,
      "estimated_uncommonness": 2,
      "combined_score": 50
    },
    {
      "word": "Trads",
      "length": 5,
      "estimated_uncommonness": 2,
      "combined_score": 50
    },
    {
      "word": "Trail",
      "length": 5,
      "estimated_uncommonness": 2,
      "combined_score": 50
    },
    {
      "word": "Train",
      "length": 5,
      "estimated_uncommonness": 2,
      "combined_score": 50
    },
    {
      "word": "Trans",
      "length": 5,
      "estimated_uncommonness": 2,
      "combined_score": 50
    },
    {
      "word": "Trawl",
      "length": 5,
      "estimated_uncommonness": 2,
      "combined_score": 50
    },
    {
      "word": "Tread",
      "length": 5,
      "estimated_uncommonness": 2,
      "combined_score": 50
    },
    {
      "word": "Trend",
      "length": 5,
      "estimated_uncommonness": 2,
      "combined_score": 50
    },
    {
      "word": "Trews",
      "length": 5,
      "estimated_uncommonness": 2,
      "combined_score": 50
    },
    {
      "word": "Triad",
      "length": 5,
      "estimated_uncommonness": 2,
      "combined_score": 50
    },
    {
      "word": "Trial",
      "length": 5,
      "estimated_uncommonness": 2,
      "combined_score": 50
    },
    {
      "word": "Tride",
      "length": 5,
      "estimated_uncommonness": 2,
      "combined_score": 50
    },
    {
      "word": "Tried",
      "length": 5,
      "estimated_uncommonness": 2,
      "combined_score": 50
    },
    {
      "word": "Tries",
      "length": 5,
      "estimated_uncommonness": 2,
      "combined_score": 50
    },
    {
      "word": "Trild",
      "length": 5,
      "estimated_uncommonness": 2,
      "combined_score": 50
    },
    {
      "word": "Trine",
      "length": 5,
      "estimated_uncommonness": 2,
      "combined_score": 50
    },
    {
      "word": "Trins",
      "length": 5,
      "estimated_uncommonness": 2,
      "combined_score": 50
    },
    {
      "word": "Tsade",
      "length": 5,
      "estimated_uncommonness": 2,
      "combined_score": 50
    },
    {
      "word": "Tsadi",
      "length": 5,
      "estimated_uncommonness": 2,
      "combined_score": 50
    },
    {
      "word": "Twaes",
      "length": 5,
      "estimated_uncommonness": 2,
      "combined_score": 50
    },
    {
      "word": "Twain",
      "length": 5,
      "estimated_uncommonness": 2,
      "combined_score": 50
    },
    {
      "word": "Twals",
      "length": 5,
      "estimated_uncommonness": 2,
      "combined_score": 50
    },
    {
      "word": "Twier",
      "length": 5,
      "estimated_uncommonness": 2,
      "combined_score": 50
    },
    {
      "word": "Twine",
      "length": 5,
      "estimated_uncommonness": 2,
      "combined_score": 50
    },
    {
      "word": "Twins",
      "length": 5,
      "estimated_uncommonness": 2,
      "combined_score": 50
    },
    {
      "word": "Twire",
      "length": 5,
      "estimated_uncommonness": 2,
      "combined_score": 50
    },
    {
      "word": "Twirl",
      "length": 5,
      "estimated_uncommonness": 2,
      "combined_score": 50
    },
    {
      "word": "Tzars",
      "length": 5,
      "estimated_uncommonness": 2,
      "combined_score": 50
    },
    {
      "word": "Wader",
      "length": 5,
      "estimated_uncommonness": 2,
      "combined_score": 50
    },
    {
      "word": "Wades",
      "length": 5,
      "estimated_uncommonness": 2,
      "combined_score": 50
    },
    {
      "word": "Wadis",
      "length": 5,
      "estimated_uncommonness": 2,
      "combined_score": 50
    },
    {
      "word": "Wadts",
      "length": 5,
      "estimated_uncommonness": 2,
      "combined_score": 50
    },
    {
      "word": "Waide",
      "length": 5,
      "estimated_uncommonness": 2,
      "combined_score": 50
    },
    {
      "word": "Wails",
      "length": 5,
      "estimated_uncommonness": 2,
      "combined_score": 50
    },
    {
      "word": "Wains",
      "length": 5,
      "estimated_uncommonness": 2,
      "combined_score": 50
    },
    {
      "word": "Wairs",
      "length": 5,
      "estimated_uncommonness": 2,
      "combined_score": 50
    },
    {
      "word": "Waist",
      "length": 5,
      "estimated_uncommonness": 2,
      "combined_score": 50
    },
    {
      "word": "Waite",
      "length": 5,
      "estimated_uncommonness": 2,
      "combined_score": 50
    },
    {
      "word": "Waits",
      "length": 5,
      "estimated_uncommonness": 2,
      "combined_score": 50
    },
    {
      "word": "Walds",
      "length": 5,
      "estimated_uncommonness": 2,
      "combined_score": 50
    },
    {
      "word": "Waled",
      "length": 5,
      "estimated_uncommonness": 2,
      "combined_score": 50
    },
    {
      "word": "Waler",
      "length": 5,
      "estimated_uncommonness": 2,
      "combined_score": 50
    },
    {
      "word": "Wales",
      "length": 5,
      "estimated_uncommonness": 2,
      "combined_score": 50
    },
    {
      "word": "Walis",
      "length": 5,
      "estimated_uncommonness": 2,
      "combined_score": 50
    },
    {
      "word": "Waltz",
      "length": 5,
      "estimated_uncommonness": 2,
      "combined_score": 50
    },
    {
      "word": "Wands",
      "length": 5,
      "estimated_uncommonness": 2,
      "combined_score": 50
    },
    {
      "word": "Waned",
      "length": 5,
      "estimated_uncommonness": 2,
      "combined_score": 50
    },
    {
      "word": "Wanes",
      "length": 5,
      "estimated_uncommonness": 2,
      "combined_score": 50
    },
    {
      "word": "Wanle",
      "length": 5,
      "estimated_uncommonness": 2,
      "combined_score": 50
    },
    {
      "word": "Wants",
      "length": 5,
      "estimated_uncommonness": 2,
      "combined_score": 50
    },
    {
      "word": "Wanze",
      "length": 5,
      "estimated_uncommonness": 2,
      "combined_score": 50
    },
    {
      "word": "Wards",
      "length": 5,
      "estimated_uncommonness": 2,
      "combined_score": 50
    },
    {
      "word": "Wared",
      "length": 5,
      "estimated_uncommonness": 2,
      "combined_score": 50
    },
    {
      "word": "Wares",
      "length": 5,
      "estimated_uncommonness": 2,
      "combined_score": 50
    },
    {
      "word": "Warez",
      "length": 5,
      "estimated_uncommonness": 2,
      "combined_score": 50
    },
    {
      "word": "Warns",
      "length": 5,
      "estimated_uncommonness": 2,
      "combined_score": 50
    },
    {
      "word": "Warst",
      "length": 5,
      "estimated_uncommonness": 2,
      "combined_score": 50
    },
    {
      "word": "Warts",
      "length": 5,
      "estimated_uncommonness": 2,
      "combined_score": 50
    },
    {
      "word": "Waste",
      "length": 5,
      "estimated_uncommonness": 2,
      "combined_score": 50
    },
    {
      "word": "Water",
      "length": 5,
      "estimated_uncommonness": 2,
      "combined_score": 50
    },
    {
      "word": "Wazir",
      "length": 5,
      "estimated_uncommonness": 2,
      "combined_score": 50
    },
    {
      "word": "Weald",
      "length": 5,
      "estimated_uncommonness": 2,
      "combined_score": 50
    },
    {
      "word": "Weals",
      "length": 5,
      "estimated_uncommonness": 2,
      "combined_score": 50
    },
    {
      "word": "Weans",
      "length": 5,
      "estimated_uncommonness": 2,
      "combined_score": 50
    },
    {
      "word": "Wears",
      "length": 5,
      "estimated_uncommonness": 2,
      "combined_score": 50
    },
    {
      "word": "Weids",
      "length": 5,
      "estimated_uncommonness": 2,
      "combined_score": 50
    },
    {
      "word": "Weils",
      "length": 5,
      "estimated_uncommonness": 2,
      "combined_score": 50
    },
    {
      "word": "Weird",
      "length": 5,
      "estimated_uncommonness": 2,
      "combined_score": 50
    },
    {
      "word": "Weirs",
      "length": 5,
      "estimated_uncommonness": 2,
      "combined_score": 50
    },
    {
      "word": "Welds",
      "length": 5,
      "estimated_uncommonness": 2,
      "combined_score": 50
    },
    {
      "word": "Welts",
      "length": 5,
      "estimated_uncommonness": 2,
      "combined_score": 50
    },
    {
      "word": "Wends",
      "length": 5,
      "estimated_uncommonness": 2,
      "combined_score": 50
    },
    {
      "word": "Wents",
      "length": 5,
      "estimated_uncommonness": 2,
      "combined_score": 50
    },
    {
      "word": "Wetas",
      "length": 5,
      "estimated_uncommonness": 2,
      "combined_score": 50
    },
    {
      "word": "Widen",
      "length": 5,
      "estimated_uncommonness": 2,
      "combined_score": 50
    },
    {
      "word": "Wider",
      "length": 5,
      "estimated_uncommonness": 2,
      "combined_score": 50
    },
    {
      "word": "Wides",
      "length": 5,
      "estimated_uncommonness": 2,
      "combined_score": 50
    },
    {
      "word": "Wield",
      "length": 5,
      "estimated_uncommonness": 2,
      "combined_score": 50
    },
    {
      "word": "Wiels",
      "length": 5,
      "estimated_uncommonness": 2,
      "combined_score": 50
    },
    {
      "word": "Wilds",
      "length": 5,
      "estimated_uncommonness": 2,
      "combined_score": 50
    },
    {
      "word": "Wiled",
      "length": 5,
      "estimated_uncommonness": 2,
      "combined_score": 50
    },
    {
      "word": "Wiles",
      "length": 5,
      "estimated_uncommonness": 2,
      "combined_score": 50
    },
    {
      "word": "Wilts",
      "length": 5,
      "estimated_uncommonness": 2,
      "combined_score": 50
    },
    {
      "word": "Winds",
      "length": 5,
      "estimated_uncommonness": 2,
      "combined_score": 50
    },
    {
      "word": "Wined",
      "length": 5,
      "estimated_uncommonness": 2,
      "combined_score": 50
    },
    {
      "word": "Wines",
      "length": 5,
      "estimated_uncommonness": 2,
      "combined_score": 50
    },
    {
      "word": "Winze",
      "length": 5,
      "estimated_uncommonness": 2,
      "combined_score": 50
    },
    {
      "word": "Wired",
      "length": 5,
      "estimated_uncommonness": 2,
      "combined_score": 50
    },
    {
      "word": "Wires",
      "length": 5,
      "estimated_uncommonness": 2,
      "combined_score": 50
    },
    {
      "word": "Wised",
      "length": 5,
      "estimated_uncommonness": 2,
      "combined_score": 50
    },
    {
      "word": "Wiser",
      "length": 5,
      "estimated_uncommonness": 2,
      "combined_score": 50
    },
    {
      "word": "Witan",
      "length": 5,
      "estimated_uncommonness": 2,
      "combined_score": 50
    },
    {
      "word": "Wited",
      "length": 5,
      "estimated_uncommonness": 2,
      "combined_score": 50
    },
    {
      "word": "Wites",
      "length": 5,
      "estimated_uncommonness": 2,
      "combined_score": 50
    },
    {
      "word": "Wizen",
      "length": 5,
      "estimated_uncommonness": 2,
      "combined_score": 50
    },
    {
      "word": "Wizes",
      "length": 5,
      "estimated_uncommonness": 2,
      "combined_score": 50
    },
    {
      "word": "Wrast",
      "length": 5,
      "estimated_uncommonness": 2,
      "combined_score": 50
    },
    {
      "word": "Wrate",
      "length": 5,
      "estimated_uncommonness": 2,
      "combined_score": 50
    },
    {
      "word": "Wrens",
      "length": 5,
      "estimated_uncommonness": 2,
      "combined_score": 50
    },
    {
      "word": "Wrest",
      "length": 5,
      "estimated_uncommonness": 2,
      "combined_score": 50
    },
    {
      "word": "Wried",
      "length": 5,
      "estimated_uncommonness": 2,
      "combined_score": 50
    },
    {
      "word": "Wries",
      "length": 5,
      "estimated_uncommonness": 2,
      "combined_score": 50
    },
    {
      "word": "Wrist",
      "length": 5,
      "estimated_uncommonness": 2,
      "combined_score": 50
    },
    {
      "word": "Write",
      "length": 5,
      "estimated_uncommonness": 2,
      "combined_score": 50
    },
    {
      "word": "Writs",
      "length": 5,
      "estimated_uncommonness": 2,
      "combined_score": 50
    },
    {
      "word": "Zaire",
      "length": 5,
      "estimated_uncommonness": 2,
      "combined_score": 50
    },
    {
      "word": "Zante",
      "length": 5,
      "estimated_uncommonness": 2,
      "combined_score": 50
    },
    {
      "word": "Zaris",
      "length": 5,
      "estimated_uncommonness": 2,
      "combined_score": 50
    },
    {
      "word": "Zatis",
      "length": 5,
      "estimated_uncommonness": 2,
      "combined_score": 50
    },
    {
      "word": "Zeals",
      "length": 5,
      "estimated_uncommonness": 2,
      "combined_score": 50
    },
    {
      "word": "Zeins",
      "length": 5,
      "estimated_uncommonness": 2,
      "combined_score": 50
    },
    {
      "word": "Zerda",
      "length": 5,
      "estimated_uncommonness": 2,
      "combined_score": 50
    },
    {
      "word": "Zetas",
      "length": 5,
      "estimated_uncommonness": 2,
      "combined_score": 50
    },
    {
      "word": "Zilas",
      "length": 5,
      "estimated_uncommonness": 2,
      "combined_score": 50
    },
    {
      "word": "Zines",
      "length": 5,
      "estimated_uncommonness": 2,
      "combined_score": 50
    },
    {
      "word": "Adit",
      "length": 4,
      "estimated_uncommonness": 1,
      "combined_score": 40
    },
    {
      "word": "Adze",
      "length": 4,
      "estimated_uncommonness": 1,
      "combined_score": 40
    },
    {
      "word": "Aide",
      "length": 4,
      "estimated_uncommonness": 1,
      "combined_score": 40
    },
    {
      "word": "Aids",
      "length": 4,
      "estimated_uncommonness": 1,
      "combined_score": 40
    },
    {
      "word": "Ails",
      "length": 4,
      "estimated_uncommonness": 1,
      "combined_score": 40
    },
    {
      "word": "Aine",
      "length": 4,
      "estimated_uncommonness": 1,
      "combined_score": 40
    },
    {
      "word": "Ains",
      "length": 4,
      "estimated_uncommonness": 1,
      "combined_score": 40
    },
    {
      "word": "Airn",
      "length": 4,
      "estimated_uncommonness": 1,
      "combined_score": 40
    },
    {
      "word": "Airs",
      "length": 4,
      "estimated_uncommonness": 1,
      "combined_score": 40
    },
    {
      "word": "Airt",
      "length": 4,
      "estimated_uncommonness": 1,
      "combined_score": 40
    },
    {
      "word": "Aits",
      "length": 4,
      "estimated_uncommonness": 1,
      "combined_score": 40
    },
    {
      "word": "Ales",
      "length": 4,
      "estimated_uncommonness": 1,
      "combined_score": 40
    },
    {
      "word": "Alew",
      "length": 4,
      "estimated_uncommonness": 1,
      "combined_score": 40
    },
    {
      "word": "Alit",
      "length": 4,
      "estimated_uncommonness": 1,
      "combined_score": 40
    },
    {
      "word": "Alts",
      "length": 4,
      "estimated_uncommonness": 1,
      "combined_score": 40
    },
    {
      "word": "Ands",
      "length": 4,
      "estimated_uncommonness": 1,
      "combined_score": 40
    },
    {
      "word": "Anes",
      "length": 4,
      "estimated_uncommonness": 1,
      "combined_score": 40
    },
    {
      "word": "Anew",
      "length": 4,
      "estimated_uncommonness": 1,
      "combined_score": 40
    },
    {
      "word": "Anil",
      "length": 4,
      "estimated_uncommonness": 1,
      "combined_score": 40
    },
    {
      "word": "Anis",
      "length": 4,
      "estimated_uncommonness": 1,
      "combined_score": 40
    },
    {
      "word": "Ante",
      "length": 4,
      "estimated_uncommonness": 1,
      "combined_score": 40
    },
    {
      "word": "Anti",
      "length": 4,
      "estimated_uncommonness": 1,
      "combined_score": 40
    },
    {
      "word": "Ants",
      "length": 4,
      "estimated_uncommonness": 1,
      "combined_score": 40
    },
    {
      "word": "Ards",
      "length": 4,
      "estimated_uncommonness": 1,
      "combined_score": 40
    },
    {
      "word": "Ared",
      "length": 4,
      "estimated_uncommonness": 1,
      "combined_score": 40
    },
    {
      "word": "Ares",
      "length": 4,
      "estimated_uncommonness": 1,
      "combined_score": 40
    },
    {
      "word": "Aret",
      "length": 4,
      "estimated_uncommonness": 1,
      "combined_score": 40
    },
    {
      "word": "Arew",
      "length": 4,
      "estimated_uncommonness": 1,
      "combined_score": 40
    },
    {
      "word": "Arid",
      "length": 4,
      "estimated_uncommonness": 1,
      "combined_score": 40
    },
    {
      "word": "Aril",
      "length": 4,
      "estimated_uncommonness": 1,
      "combined_score": 40
    },
    {
      "word": "Aris",
      "length": 4,
      "estimated_uncommonness": 1,
      "combined_score": 40
    },
    {
      "word": "Arle",
      "length": 4,
      "estimated_uncommonness": 1,
      "combined_score": 40
    },
    {
      "word": "Arse",
      "length": 4,
      "estimated_uncommonness": 1,
      "combined_score": 40
    },
    {
      "word": "Arti",
      "length": 4,
      "estimated_uncommonness": 1,
      "combined_score": 40
    },
    {
      "word": "Arts",
      "length": 4,
      "estimated_uncommonness": 1,
      "combined_score": 40
    },
    {
      "word": "Ates",
      "length": 4,
      "estimated_uncommonness": 1,
      "combined_score": 40
    },
    {
      "word": "Awdl",
      "length": 4,
      "estimated_uncommonness": 1,
      "combined_score": 40
    },
    {
      "word": "Awed",
      "length": 4,
      "estimated_uncommonness": 1,
      "combined_score": 40
    },
    {
      "word": "Awes",
      "length": 4,
      "estimated_uncommonness": 1,
      "combined_score": 40
    },
    {
      "word": "Awls",
      "length": 4,
      "estimated_uncommonness": 1,
      "combined_score": 40
    },
    {
      "word": "Awns",
      "length": 4,
      "estimated_uncommonness": 1,
      "combined_score": 40
    },
    {
      "word": "Daes",
      "length": 4,
      "estimated_uncommonness": 1,
      "combined_score": 40
    },
    {
      "word": "Dais",
      "length": 4,
      "estimated_uncommonness": 1,
      "combined_score": 40
    },
    {
      "word": "Dale",
      "length": 4,
      "estimated_uncommonness": 1,
      "combined_score": 40
    },
    {
      "word": "Dali",
      "length": 4,
      "estimated_uncommonness": 1,
      "combined_score": 40
    },
    {
      "word": "Dals",
      "length": 4,
      "estimated_uncommonness": 1,
      "combined_score": 40
    },
    {
      "word": "Dalt",
      "length": 4,
      "estimated_uncommonness": 1,
      "combined_score": 40
    },
    {
      "word": "Dans",
      "length": 4,
      "estimated_uncommonness": 1,
      "combined_score": 40
    },
    {
      "word": "Dant",
      "length": 4,
      "estimated_uncommonness": 1,
      "combined_score": 40
    },
    {
      "word": "Dare",
      "length": 4,
      "estimated_uncommonness": 1,
      "combined_score": 40
    },
    {
      "word": "Dari",
      "length": 4,
      "estimated_uncommonness": 1,
      "combined_score": 40
    },
    {
      "word": "Darn",
      "length": 4,
      "estimated_uncommonness": 1,
      "combined_score": 40
    },
    {
      "word": "Dart",
      "length": 4,
      "estimated_uncommonness": 1,
      "combined_score": 40
    },
    {
      "word": "Date",
      "length": 4,
      "estimated_uncommonness": 1,
      "combined_score": 40
    },
    {
      "word": "Dawn",
      "length": 4,
      "estimated_uncommonness": 1,
      "combined_score": 40
    },
    {
      "word": "Daws",
      "length": 4,
      "estimated_uncommonness": 1,
      "combined_score": 40
    },
    {
      "word": "Dawt",
      "length": 4,
      "estimated_uncommonness": 1,
      "combined_score": 40
    },
    {
      "word": "Daze",
      "length": 4,
      "estimated_uncommonness": 1,
      "combined_score": 40
    },
    {
      "word": "Deal",
      "length": 4,
      "estimated_uncommonness": 1,
      "combined_score": 40
    },
    {
      "word": "Dean",
      "length": 4,
      "estimated_uncommonness": 1,
      "combined_score": 40
    },
    {
      "word": "Dear",
      "length": 4,
      "estimated_uncommonness": 1,
      "combined_score": 40
    },
    {
      "word": "Deaw",
      "length": 4,
      "estimated_uncommonness": 1,
      "combined_score": 40
    },
    {
      "word": "Deil",
      "length": 4,
      "estimated_uncommonness": 1,
      "combined_score": 40
    },
    {
      "word": "Deli",
      "length": 4,
      "estimated_uncommonness": 1,
      "combined_score": 40
    },
    {
      "word": "Dels",
      "length": 4,
      "estimated_uncommonness": 1,
      "combined_score": 40
    },
    {
      "word": "Delt",
      "length": 4,
      "estimated_uncommonness": 1,
      "combined_score": 40
    },
    {
      "word": "Deni",
      "length": 4,
      "estimated_uncommonness": 1,
      "combined_score": 40
    },
    {
      "word": "Dens",
      "length": 4,
      "estimated_uncommonness": 1,
      "combined_score": 40
    },
    {
      "word": "Dent",
      "length": 4,
      "estimated_uncommonness": 1,
      "combined_score": 40
    },
    {
      "word": "Dern",
      "length": 4,
      "estimated_uncommonness": 1,
      "combined_score": 40
    },
    {
      "word": "Desi",
      "length": 4,
      "estimated_uncommonness": 1,
      "combined_score": 40
    },
    {
      "word": "Dews",
      "length": 4,
      "estimated_uncommonness": 1,
      "combined_score": 40
    },
    {
      "word": "Dial",
      "length": 4,
      "estimated_uncommonness": 1,
      "combined_score": 40
    },
    {
      "word": "Diel",
      "length": 4,
      "estimated_uncommonness": 1,
      "combined_score": 40
    },
    {
      "word": "Dies",
      "length": 4,
      "estimated_uncommonness": 1,
      "combined_score": 40
    },
    {
      "word": "Diet",
      "length": 4,
      "estimated_uncommonness": 1,
      "combined_score": 40
    },
    {
      "word": "Dine",
      "length": 4,
      "estimated_uncommonness": 1,
      "combined_score": 40
    },
    {
      "word": "Dins",
      "length": 4,
      "estimated_uncommonness": 1,
      "combined_score": 40
    },
    {
      "word": "Dint",
      "length": 4,
      "estimated_uncommonness": 1,
      "combined_score": 40
    },
    {
      "word": "Dire",
      "length": 4,
      "estimated_uncommonness": 1,
      "combined_score": 40
    },
    {
      "word": "Dirl",
      "length": 4,
      "estimated_uncommonness": 1,
      "combined_score": 40
    },
    {
      "word": "Dirt",
      "length": 4,
      "estimated_uncommonness": 1,
      "combined_score": 40
    },
    {
      "word": "Disa",
      "length": 4,
      "estimated_uncommonness": 1,
      "combined_score": 40
    },
    {
      "word": "Dita",
      "length": 4,
      "estimated_uncommonness": 1,
      "combined_score": 40
    },
    {
      "word": "Dite",
      "length": 4,
      "estimated_uncommonness": 1,
      "combined_score": 40
    },
    {
      "word": "Dits",
      "length": 4,
      "estimated_uncommonness": 1,
      "combined_score": 40
    },
    {
      "word": "Ditz",
      "length": 4,
      "estimated_uncommonness": 1,
      "combined_score": 40
    },
    {
      "word": "Drat",
      "length": 4,
      "estimated_uncommonness": 1,
      "combined_score": 40
    },
    {
      "word": "Draw",
      "length": 4,
      "estimated_uncommonness": 1,
      "combined_score": 40
    },
    {
      "word": "Drew",
      "length": 4,
      "estimated_uncommonness": 1,
      "combined_score": 40
    },
    {
      "word": "Eans",
      "length": 4,
      "estimated_uncommonness": 1,
      "combined_score": 40
    },
    {
      "word": "Eard",
      "length": 4,
      "estimated_uncommonness": 1,
      "combined_score": 40
    },
    {
      "word": "Earl",
      "length": 4,
      "estimated_uncommonness": 1,
      "combined_score": 40
    },
    {
      "word": "Earn",
      "length": 4,
      "estimated_uncommonness": 1,
      "combined_score": 40
    },
    {
      "word": "Ears",
      "length": 4,
      "estimated_uncommonness": 1,
      "combined_score": 40
    },
    {
      "word": "East",
      "length": 4,
      "estimated_uncommonness": 1,
      "combined_score": 40
    },
    {
      "word": "Eats",
      "length": 4,
      "estimated_uncommonness": 1,
      "combined_score": 40
    },
    {
      "word": "Edit",
      "length": 4,
      "estimated_uncommonness": 1,
      "combined_score": 40
    },
    {
      "word": "Eild",
      "length": 4,
      "estimated_uncommonness": 1,
      "combined_score": 40
    },
    {
      "word": "Eina",
      "length": 4,
      "estimated_uncommonness": 1,
      "combined_score": 40
    },
    {
      "word": "Elan",
      "length": 4,
      "estimated_uncommonness": 1,
      "combined_score": 40
    },
    {
      "word": "Elds",
      "length": 4,
      "estimated_uncommonness": 1,
      "combined_score": 40
    },
    {
      "word": "Elts",
      "length": 4,
      "estimated_uncommonness": 1,
      "combined_score": 40
    },
    {
      "word": "Ends",
      "length": 4,
      "estimated_uncommonness": 1,
      "combined_score": 40
    },
    {
      "word": "Eras",
      "length": 4,
      "estimated_uncommonness": 1,
      "combined_score": 40
    },
    {
      "word": "Erns",
      "length": 4,
      "estimated_uncommonness": 1,
      "combined_score": 40
    },
    {
      "word": "Erst",
      "length": 4,
      "estimated_uncommonness": 1,
      "combined_score": 40
    },
    {
      "word": "Etas",
      "length": 4,
      "estimated_uncommonness": 1,
      "combined_score": 40
    },
    {
      "word": "Etna",
      "length": 4,
      "estimated_uncommonness": 1,
      "combined_score": 40
    },
    {
      "word": "Ewts",
      "length": 4,
      "estimated_uncommonness": 1,
      "combined_score": 40
    },
    {
      "word": "Idea",
      "length": 4,
      "estimated_uncommonness": 1,
      "combined_score": 40
    },
    {
      "word": "Ides",
      "length": 4,
      "estimated_uncommonness": 1,
      "combined_score": 40
    },
    {
      "word": "Idle",
      "length": 4,
      "estimated_uncommonness": 1,
      "combined_score": 40
    },
    {
      "word": "Ilea",
      "length": 4,
      "estimated_uncommonness": 1,
      "combined_score": 40
    },
    {
      "word": "Ired",
      "length": 4,
      "estimated_uncommonness": 1,
      "combined_score": 40
    },
    {
      "word": "Ires",
      "length": 4,
      "estimated_uncommonness": 1,
      "combined_score": 40
    },
    {
      "word": "Isle",
      "length": 4,
      "estimated_uncommonness": 1,
      "combined_score": 40
    },
    {
      "word": "Isna",
      "length": 4,
      "estimated_uncommonness": 1,
      "combined_score": 40
    },
    {
      "word": "Itas",
      "length": 4,
      "estimated_uncommonness": 1,
      "combined_score": 40
    },
    {
      "word": "Izar",
      "length": 4,
      "estimated_uncommonness": 1,
      "combined_score": 40
    },
    {
      "word": "Lade",
      "length": 4,
      "estimated_uncommonness": 1,
      "combined_score": 40
    },
    {
      "word": "Lads",
      "length": 4,
      "estimated_uncommonness": 1,
      "combined_score": 40
    },
    {
      "word": "Laer",
      "length": 4,
      "estimated_uncommonness": 1,
      "combined_score": 40
    },
    {
      "word": "Laid",
      "length": 4,
      "estimated_uncommonness": 1,
      "combined_score": 40
    },
    {
      "word": "Lain",
      "length": 4,
      "estimated_uncommonness": 1,
      "combined_score": 40
    },
    {
      "word": "Lair",
      "length": 4,
      "estimated_uncommonness": 1,
      "combined_score": 40
    },
    {
      "word": "Land",
      "length": 4,
      "estimated_uncommonness": 1,
      "combined_score": 40
    },
    {
      "word": "Lane",
      "length": 4,
      "estimated_uncommonness": 1,
      "combined_score": 40
    },
    {
      "word": "Lant",
      "length": 4,
      "estimated_uncommonness": 1,
      "combined_score": 40
    },
    {
      "word": "Lard",
      "length": 4,
      "estimated_uncommonness": 1,
      "combined_score": 40
    },
    {
      "word": "Lare",
      "length": 4,
      "estimated_uncommonness": 1,
      "combined_score": 40
    },
    {
      "word": "Lari",
      "length": 4,
      "estimated_uncommonness": 1,
      "combined_score": 40
    },
    {
      "word": "Larn",
      "length": 4,
      "estimated_uncommonness": 1,
      "combined_score": 40
    },
    {
      "word": "Lars",
      "length": 4,
      "estimated_uncommonness": 1,
      "combined_score": 40
    },
    {
      "word": "Lase",
      "length": 4,
      "estimated_uncommonness": 1,
      "combined_score": 40
    },
    {
      "word": "Last",
      "length": 4,
      "estimated_uncommonness": 1,
      "combined_score": 40
    },
    {
      "word": "Late",
      "length": 4,
      "estimated_uncommonness": 1,
      "combined_score": 40
    },
    {
      "word": "Lati",
      "length": 4,
      "estimated_uncommonness": 1,
      "combined_score": 40
    },
    {
      "word": "Lats",
      "length": 4,
      "estimated_uncommonness": 1,
      "combined_score": 40
    },
    {
      "word": "Lawn",
      "length": 4,
      "estimated_uncommonness": 1,
      "combined_score": 40
    },
    {
      "word": "Laws",
      "length": 4,
      "estimated_uncommonness": 1,
      "combined_score": 40
    },
    {
      "word": "Laze",
      "length": 4,
      "estimated_uncommonness": 1,
      "combined_score": 40
    },
    {
      "word": "Lead",
      "length": 4,
      "estimated_uncommonness": 1,
      "combined_score": 40
    },
    {
      "word": "Lean",
      "length": 4,
      "estimated_uncommonness": 1,
      "combined_score": 40
    },
    {
      "word": "Lear",
      "length": 4,
      "estimated_uncommonness": 1,
      "combined_score": 40
    },
    {
      "word": "Leas",
      "length": 4,
      "estimated_uncommonness": 1,
      "combined_score": 40
    },
    {
      "word": "Leat",
      "length": 4,
      "estimated_uncommonness": 1,
      "combined_score": 40
    },
    {
      "word": "Leir",
      "length": 4,
      "estimated_uncommonness": 1,
      "combined_score": 40
    },
    {
      "word": "Leis",
      "length": 4,
      "estimated_uncommonness": 1,
      "combined_score": 40
    },
    {
      "word": "Lend",
      "length": 4,
      "estimated_uncommonness": 1,
      "combined_score": 40
    },
    {
      "word": "Lens",
      "length": 4,
      "estimated_uncommonness": 1,
      "combined_score": 40
    },
    {
      "word": "Lent",
      "length": 4,
      "estimated_uncommonness": 1,
      "combined_score": 40
    },
    {
      "word": "Lest",
      "length": 4,
      "estimated_uncommonness": 1,
      "combined_score": 40
    },
    {
      "word": "Lets",
      "length": 4,
      "estimated_uncommonness": 1,
      "combined_score": 40
    },
    {
      "word": "Lewd",
      "length": 4,
      "estimated_uncommonness": 1,
      "combined_score": 40
    },
    {
      "word": "Liar",
      "length": 4,
      "estimated_uncommonness": 1,
      "combined_score": 40
    },
    {
      "word": "Lias",
      "length": 4,
      "estimated_uncommonness": 1,
      "combined_score": 40
    },
    {
      "word": "Lids",
      "length": 4,
      "estimated_uncommonness": 1,
      "combined_score": 40
    },
    {
      "word": "Lied",
      "length": 4,
      "estimated_uncommonness": 1,
      "combined_score": 40
    },
    {
      "word": "Lien",
      "length": 4,
      "estimated_uncommonness": 1,
      "combined_score": 40
    },
    {
      "word": "Lier",
      "length": 4,
      "estimated_uncommonness": 1,
      "combined_score": 40
    },
    {
      "word": "Lies",
      "length": 4,
      "estimated_uncommonness": 1,
      "combined_score": 40
    },
    {
      "word": "Lind",
      "length": 4,
      "estimated_uncommonness": 1,
      "combined_score": 40
    },
    {
      "word": "Line",
      "length": 4,
      "estimated_uncommonness": 1,
      "combined_score": 40
    },
    {
      "word": "Lins",
      "length": 4,
      "estimated_uncommonness": 1,
      "combined_score": 40
    },
    {
      "word": "Lint",
      "length": 4,
      "estimated_uncommonness": 1,
      "combined_score": 40
    },
    {
      "word": "Lira",
      "length": 4,
      "estimated_uncommonness": 1,
      "combined_score": 40
    },
    {
      "word": "Lire",
      "length": 4,
      "estimated_uncommonness": 1,
      "combined_score": 40
    },
    {
      "word": "List",
      "length": 4,
      "estimated_uncommonness": 1,
      "combined_score": 40
    },
    {
      "word": "Lite",
      "length": 4,
      "estimated_uncommonness": 1,
      "combined_score": 40
    },
    {
      "word": "Lits",
      "length": 4,
      "estimated_uncommonness": 1,
      "combined_score": 40
    },
    {
      "word": "Lwei",
      "length": 4,
      "estimated_uncommonness": 1,
      "combined_score": 40
    },
    {
      "word": "Nads",
      "length": 4,
      "estimated_uncommonness": 1,
      "combined_score": 40
    },
    {
      "word": "Nail",
      "length": 4,
      "estimated_uncommonness": 1,
      "combined_score": 40
    },
    {
      "word": "Nard",
      "length": 4,
      "estimated_uncommonness": 1,
      "combined_score": 40
    },
    {
      "word": "Nare",
      "length": 4,
      "estimated_uncommonness": 1,
      "combined_score": 40
    },
    {
      "word": "Nats",
      "length": 4,
      "estimated_uncommonness": 1,
      "combined_score": 40
    },
    {
      "word": "Naze",
      "length": 4,
      "estimated_uncommonness": 1,
      "combined_score": 40
    },
    {
      "word": "Nazi",
      "length": 4,
      "estimated_uncommonness": 1,
      "combined_score": 40
    },
    {
      "word": "Neal",
      "length": 4,
      "estimated_uncommonness": 1,
      "combined_score": 40
    },
    {
      "word": "Near",
      "length": 4,
      "estimated_uncommonness": 1,
      "combined_score": 40
    },
    {
      "word": "Neat",
      "length": 4,
      "estimated_uncommonness": 1,
      "combined_score": 40
    },
    {
      "word": "Neds",
      "length": 4,
      "estimated_uncommonness": 1,
      "combined_score": 40
    },
    {
      "word": "Nerd",
      "length": 4,
      "estimated_uncommonness": 1,
      "combined_score": 40
    },
    {
      "word": "Nest",
      "length": 4,
      "estimated_uncommonness": 1,
      "combined_score": 40
    },
    {
      "word": "Nets",
      "length": 4,
      "estimated_uncommonness": 1,
      "combined_score": 40
    },
    {
      "word": "News",
      "length": 4,
      "estimated_uncommonness": 1,
      "combined_score": 40
    },
    {
      "word": "Newt",
      "length": 4,
      "estimated_uncommonness": 1,
      "combined_score": 40
    },
    {
      "word": "Nide",
      "length": 4,
      "estimated_uncommonness": 1,
      "combined_score": 40
    },
    {
      "word": "Nids",
      "length": 4,
      "estimated_uncommonness": 1,
      "combined_score": 40
    },
    {
      "word": "Nied",
      "length": 4,
      "estimated_uncommonness": 1,
      "combined_score": 40
    },
    {
      "word": "Nies",
      "length": 4,
      "estimated_uncommonness": 1,
      "combined_score": 40
    },
    {
      "word": "Nils",
      "length": 4,
      "estimated_uncommonness": 1,
      "combined_score": 40
    },
    {
      "word": "Nirl",
      "length": 4,
      "estimated_uncommonness": 1,
      "combined_score": 40
    },
    {
      "word": "Nite",
      "length": 4,
      "estimated_uncommonness": 1,
      "combined_score": 40
    },
    {
      "word": "Nits",
      "length": 4,
      "estimated_uncommonness": 1,
      "combined_score": 40
    },
    {
      "word": "Rade",
      "length": 4,
      "estimated_uncommonness": 1,
      "combined_score": 40
    },
    {
      "word": "Rads",
      "length": 4,
      "estimated_uncommonness": 1,
      "combined_score": 40
    },
    {
      "word": "Raid",
      "length": 4,
      "estimated_uncommonness": 1,
      "combined_score": 40
    },
    {
      "word": "Rail",
      "length": 4,
      "estimated_uncommonness": 1,
      "combined_score": 40
    },
    {
      "word": "Rain",
      "length": 4,
      "estimated_uncommonness": 1,
      "combined_score": 40
    },
    {
      "word": "Rais",
      "length": 4,
      "estimated_uncommonness": 1,
      "combined_score": 40
    },
    {
      "word": "Rait",
      "length": 4,
      "estimated_uncommonness": 1,
      "combined_score": 40
    },
    {
      "word": "Rale",
      "length": 4,
      "estimated_uncommonness": 1,
      "combined_score": 40
    },
    {
      "word": "Rand",
      "length": 4,
      "estimated_uncommonness": 1,
      "combined_score": 40
    },
    {
      "word": "Rani",
      "length": 4,
      "estimated_uncommonness": 1,
      "combined_score": 40
    },
    {
      "word": "Rant",
      "length": 4,
      "estimated_uncommonness": 1,
      "combined_score": 40
    },
    {
      "word": "Rase",
      "length": 4,
      "estimated_uncommonness": 1,
      "combined_score": 40
    },
    {
      "word": "Rast",
      "length": 4,
      "estimated_uncommonness": 1,
      "combined_score": 40
    },
    {
      "word": "Rate",
      "length": 4,
      "estimated_uncommonness": 1,
      "combined_score": 40
    },
    {
      "word": "Rats",
      "length": 4,
      "estimated_uncommonness": 1,
      "combined_score": 40
    },
    {
      "word": "Rawn",
      "length": 4,
      "estimated_uncommonness": 1,
      "combined_score": 40
    },
    {
      "word": "Raws",
      "length": 4,
      "estimated_uncommonness": 1,
      "combined_score": 40
    },
    {
      "word": "Raze",
      "length": 4,
      "estimated_uncommonness": 1,
      "combined_score": 40
    },
    {
      "word": "Read",
      "length": 4,
      "estimated_uncommonness": 1,
      "combined_score": 40
    },
    {
      "word": "Real",
      "length": 4,
      "estimated_uncommonness": 1,
      "combined_score": 40
    },
    {
      "word": "Rean",
      "length": 4,
      "estimated_uncommonness": 1,
      "combined_score": 40
    },
    {
      "word": "Reds",
      "length": 4,
      "estimated_uncommonness": 1,
      "combined_score": 40
    },
    {
      "word": "Rein",
      "length": 4,
      "estimated_uncommonness": 1,
      "combined_score": 40
    },
    {
      "word": "Reis",
      "length": 4,
      "estimated_uncommonness": 1,
      "combined_score": 40
    },
    {
      "word": "Rend",
      "length": 4,
      "estimated_uncommonness": 1,
      "combined_score": 40
    },
    {
      "word": "Rens",
      "length": 4,
      "estimated_uncommonness": 1,
      "combined_score": 40
    },
    {
      "word": "Rent",
      "length": 4,
      "estimated_uncommonness": 1,
      "combined_score": 40
    },
    {
      "word": "Rest",
      "length": 4,
      "estimated_uncommonness": 1,
      "combined_score": 40
    },
    {
      "word": "Rets",
      "length": 4,
      "estimated_uncommonness": 1,
      "combined_score": 40
    },
    {
      "word": "Rews",
      "length": 4,
      "estimated_uncommonness": 1,
      "combined_score": 40
    },
    {
      "word": "Riad",
      "length": 4,
      "estimated_uncommonness": 1,
      "combined_score": 40
    },
    {
      "word": "Rial",
      "length": 4,
      "estimated_uncommonness": 1,
      "combined_score": 40
    },
    {
      "word": "Rias",
      "length": 4,
      "estimated_uncommonness": 1,
      "combined_score": 40
    },
    {
      "word": "Ride",
      "length": 4,
      "estimated_uncommonness": 1,
      "combined_score": 40
    },
    {
      "word": "Rids",
      "length": 4,
      "estimated_uncommonness": 1,
      "combined_score": 40
    },
    {
      "word": "Riel",
      "length": 4,
      "estimated_uncommonness": 1,
      "combined_score": 40
    },
    {
      "word": "Rile",
      "length": 4,
      "estimated_uncommonness": 1,
      "combined_score": 40
    },
    {
      "word": "Rind",
      "length": 4,
      "estimated_uncommonness": 1,
      "combined_score": 40
    },
    {
      "word": "Rine",
      "length": 4,
      "estimated_uncommonness": 1,
      "combined_score": 40
    },
    {
      "word": "Rins",
      "length": 4,
      "estimated_uncommonness": 1,
      "combined_score": 40
    },
    {
      "word": "Rise",
      "length": 4,
      "estimated_uncommonness": 1,
      "combined_score": 40
    },
    {
      "word": "Rite",
      "length": 4,
      "estimated_uncommonness": 1,
      "combined_score": 40
    },
    {
      "word": "Rits",
      "length": 4,
      "estimated_uncommonness": 1,
      "combined_score": 40
    },
    {
      "word": "Ritz",
      "length": 4,
      "estimated_uncommonness": 1,
      "combined_score": 40
    },
    {
      "word": "Riza",
      "length": 4,
      "estimated_uncommonness": 1,
      "combined_score": 40
    },
    {
      "word": "Sade",
      "length": 4,
      "estimated_uncommonness": 1,
      "combined_score": 40
    },
    {
      "word": "Sadi",
      "length": 4,
      "estimated_uncommonness": 1,
      "combined_score": 40
    },
    {
      "word": "Said",
      "length": 4,
      "estimated_uncommonness": 1,
      "combined_score": 40
    },
    {
      "word": "Sail",
      "length": 4,
      "estimated_uncommonness": 1,
      "combined_score": 40
    },
    {
      "word": "Sain",
      "length": 4,
      "estimated_uncommonness": 1,
      "combined_score": 40
    },
    {
      "word": "Sair",
      "length": 4,
      "estimated_uncommonness": 1,
      "combined_score": 40
    },
    {
      "word": "Sale",
      "length": 4,
      "estimated_uncommonness": 1,
      "combined_score": 40
    },
    {
      "word": "Salt",
      "length": 4,
      "estimated_uncommonness": 1,
      "combined_score": 40
    },
    {
      "word": "Sand",
      "length": 4,
      "estimated_uncommonness": 1,
      "combined_score": 40
    },
    {
      "word": "Sane",
      "length": 4,
      "estimated_uncommonness": 1,
      "combined_score": 40
    },
    {
      "word": "Sant",
      "length": 4,
      "estimated_uncommonness": 1,
      "combined_score": 40
    },
    {
      "word": "Sard",
      "length": 4,
      "estimated_uncommonness": 1,
      "combined_score": 40
    },
    {
      "word": "Sari",
      "length": 4,
      "estimated_uncommonness": 1,
      "combined_score": 40
    },
    {
      "word": "Sate",
      "length": 4,
      "estimated_uncommonness": 1,
      "combined_score": 40
    },
    {
      "word": "Sati",
      "length": 4,
      "estimated_uncommonness": 1,
      "combined_score": 40
    },
    {
      "word": "Sawn",
      "length": 4,
      "estimated_uncommonness": 1,
      "combined_score": 40
    },
    {
      "word": "Seal",
      "length": 4,
      "estimated_uncommonness": 1,
      "combined_score": 40
    },
    {
      "word": "Sean",
      "length": 4,
      "estimated_uncommonness": 1,
      "combined_score": 40
    },
    {
      "word": "Sear",
      "length": 4,
      "estimated_uncommonness": 1,
      "combined_score": 40
    },
    {
      "word": "Seat",
      "length": 4,
      "estimated_uncommonness": 1,
      "combined_score": 40
    },
    {
      "word": "Seil",
      "length": 4,
      "estimated_uncommonness": 1,
      "combined_score": 40
    },
    {
      "word": "Seir",
      "length": 4,
      "estimated_uncommonness": 1,
      "combined_score": 40
    },
    {
      "word": "Seld",
      "length": 4,
      "estimated_uncommonness": 1,
      "combined_score": 40
    },
    {
      "word": "Sena",
      "length": 4,
      "estimated_uncommonness": 1,
      "combined_score": 40
    },
    {
      "word": "Send",
      "length": 4,
      "estimated_uncommonness": 1,
      "combined_score": 40
    },
    {
      "word": "Sent",
      "length": 4,
      "estimated_uncommonness": 1,
      "combined_score": 40
    },
    {
      "word": "Sera",
      "length": 4,
      "estimated_uncommonness": 1,
      "combined_score": 40
    },
    {
      "word": "Seta",
      "length": 4,
      "estimated_uncommonness": 1,
      "combined_score": 40
    },
    {
      "word": "Sewn",
      "length": 4,
      "estimated_uncommonness": 1,
      "combined_score": 40
    },
    {
      "word": "Sial",
      "length": 4,
      "estimated_uncommonness": 1,
      "combined_score": 40
    },
    {
      "word": "Sida",
      "length": 4,
      "estimated_uncommonness": 1,
      "combined_score": 40
    },
    {
      "word": "Side",
      "length": 4,
      "estimated_uncommonness": 1,
      "combined_score": 40
    },
    {
      "word": "Sien",
      "length": 4,
      "estimated_uncommonness": 1,
      "combined_score": 40
    },
    {
      "word": "Sild",
      "length": 4,
      "estimated_uncommonness": 1,
      "combined_score": 40
    },
    {
      "word": "Sile",
      "length": 4,
      "estimated_uncommonness": 1,
      "combined_score": 40
    },
    {
      "word": "Silt",
      "length": 4,
      "estimated_uncommonness": 1,
      "combined_score": 40
    },
    {
      "word": "Sind",
      "length": 4,
      "estimated_uncommonness": 1,
      "combined_score": 40
    },
    {
      "word": "Sine",
      "length": 4,
      "estimated_uncommonness": 1,
      "combined_score": 40
    },
    {
      "word": "Sire",
      "length": 4,
      "estimated_uncommonness": 1,
      "combined_score": 40
    },
    {
      "word": "Site",
      "length": 4,
      "estimated_uncommonness": 1,
      "combined_score": 40
    },
    {
      "word": "Sitz",
      "length": 4,
      "estimated_uncommonness": 1,
      "combined_score": 40
    },
    {
      "word": "Size",
      "length": 4,
      "estimated_uncommonness": 1,
      "combined_score": 40
    },
    {
      "word": "Slae",
      "length": 4,
      "estimated_uncommonness": 1,
      "combined_score": 40
    },
    {
      "word": "Slat",
      "length": 4,
      "estimated_uncommonness": 1,
      "combined_score": 40
    },
    {
      "word": "Slaw",
      "length": 4,
      "estimated_uncommonness": 1,
      "combined_score": 40
    },
    {
      "word": "Sled",
      "length": 4,
      "estimated_uncommonness": 1,
      "combined_score": 40
    },
    {
      "word": "Slew",
      "length": 4,
      "estimated_uncommonness": 1,
      "combined_score": 40
    },
    {
      "word": "Slid",
      "length": 4,
      "estimated_uncommonness": 1,
      "combined_score": 40
    },
    {
      "word": "Slit",
      "length": 4,
      "estimated_uncommonness": 1,
      "combined_score": 40
    },
    {
      "word": "Snar",
      "length": 4,
      "estimated_uncommonness": 1,
      "combined_score": 40
    },
    {
      "word": "Snaw",
      "length": 4,
      "estimated_uncommonness": 1,
      "combined_score": 40
    },
    {
      "word": "Sned",
      "length": 4,
      "estimated_uncommonness": 1,
      "combined_score": 40
    },
    {
      "word": "Snit",
      "length": 4,
      "estimated_uncommonness": 1,
      "combined_score": 40
    },
    {
      "word": "Star",
      "length": 4,
      "estimated_uncommonness": 1,
      "combined_score": 40
    },
    {
      "word": "Staw",
      "length": 4,
      "estimated_uncommonness": 1,
      "combined_score": 40
    },
    {
      "word": "Sted",
      "length": 4,
      "estimated_uncommonness": 1,
      "combined_score": 40
    },
    {
      "word": "Sten",
      "length": 4,
      "estimated_uncommonness": 1,
      "combined_score": 40
    },
    {
      "word": "Stew",
      "length": 4,
      "estimated_uncommonness": 1,
      "combined_score": 40
    },
    {
      "word": "Stie",
      "length": 4,
      "estimated_uncommonness": 1,
      "combined_score": 40
    },
    {
      "word": "Stir",
      "length": 4,
      "estimated_uncommonness": 1,
      "combined_score": 40
    },
    {
      "word": "Swad",
      "length": 4,
      "estimated_uncommonness": 1,
      "combined_score": 40
    },
    {
      "word": "Swan",
      "length": 4,
      "estimated_uncommonness": 1,
      "combined_score": 40
    },
    {
      "word": "Swat",
      "length": 4,
      "estimated_uncommonness": 1,
      "combined_score": 40
    },
    {
      "word": "Swiz",
      "length": 4,
      "estimated_uncommonness": 1,
      "combined_score": 40
    },
    {
      "word": "Tads",
      "length": 4,
      "estimated_uncommonness": 1,
      "combined_score": 40
    },
    {
      "word": "Taed",
      "length": 4,
      "estimated_uncommonness": 1,
      "combined_score": 40
    },
    {
      "word": "Tael",
      "length": 4,
      "estimated_uncommonness": 1,
      "combined_score": 40
    },
    {
      "word": "Taes",
      "length": 4,
      "estimated_uncommonness": 1,
      "combined_score": 40
    },
    {
      "word": "Tail",
      "length": 4,
      "estimated_uncommonness": 1,
      "combined_score": 40
    },
    {
      "word": "Tain",
      "length": 4,
      "estimated_uncommonness": 1,
      "combined_score": 40
    },
    {
      "word": "Tais",
      "length": 4,
      "estimated_uncommonness": 1,
      "combined_score": 40
    },
    {
      "word": "Tale",
      "length": 4,
      "estimated_uncommonness": 1,
      "combined_score": 40
    },
    {
      "word": "Tali",
      "length": 4,
      "estimated_uncommonness": 1,
      "combined_score": 40
    },
    {
      "word": "Tane",
      "length": 4,
      "estimated_uncommonness": 1,
      "combined_score": 40
    },
    {
      "word": "Tans",
      "length": 4,
      "estimated_uncommonness": 1,
      "combined_score": 40
    },
    {
      "word": "Tare",
      "length": 4,
      "estimated_uncommonness": 1,
      "combined_score": 40
    },
    {
      "word": "Tarn",
      "length": 4,
      "estimated_uncommonness": 1,
      "combined_score": 40
    },
    {
      "word": "Tars",
      "length": 4,
      "estimated_uncommonness": 1,
      "combined_score": 40
    },
    {
      "word": "Taws",
      "length": 4,
      "estimated_uncommonness": 1,
      "combined_score": 40
    },
    {
      "word": "Tead",
      "length": 4,
      "estimated_uncommonness": 1,
      "combined_score": 40
    },
    {
      "word": "Teal",
      "length": 4,
      "estimated_uncommonness": 1,
      "combined_score": 40
    },
    {
      "word": "Tear",
      "length": 4,
      "estimated_uncommonness": 1,
      "combined_score": 40
    },
    {
      "word": "Teas",
      "length": 4,
      "estimated_uncommonness": 1,
      "combined_score": 40
    },
    {
      "word": "Teds",
      "length": 4,
      "estimated_uncommonness": 1,
      "combined_score": 40
    },
    {
      "word": "Teil",
      "length": 4,
      "estimated_uncommonness": 1,
      "combined_score": 40
    },
    {
      "word": "Tein",
      "length": 4,
      "estimated_uncommonness": 1,
      "combined_score": 40
    },
    {
      "word": "Tela",
      "length": 4,
      "estimated_uncommonness": 1,
      "combined_score": 40
    },
    {
      "word": "Teld",
      "length": 4,
      "estimated_uncommonness": 1,
      "combined_score": 40
    },
    {
      "word": "Tels",
      "length": 4,
      "estimated_uncommonness": 1,
      "combined_score": 40
    },
    {
      "word": "Tend",
      "length": 4,
      "estimated_uncommonness": 1,
      "combined_score": 40
    },
    {
      "word": "Tens",
      "length": 4,
      "estimated_uncommonness": 1,
      "combined_score": 40
    },
    {
      "word": "Tern",
      "length": 4,
      "estimated_uncommonness": 1,
      "combined_score": 40
    },
    {
      "word": "Tews",
      "length": 4,
      "estimated_uncommonness": 1,
      "combined_score": 40
    },
    {
      "word": "Tian",
      "length": 4,
      "estimated_uncommonness": 1,
      "combined_score": 40
    },
    {
      "word": "Tiar",
      "length": 4,
      "estimated_uncommonness": 1,
      "combined_score": 40
    },
    {
      "word": "Tide",
      "length": 4,
      "estimated_uncommonness": 1,
      "combined_score": 40
    },
    {
      "word": "Tids",
      "length": 4,
      "estimated_uncommonness": 1,
      "combined_score": 40
    },
    {
      "word": "Tied",
      "length": 4,
      "estimated_uncommonness": 1,
      "combined_score": 40
    },
    {
      "word": "Tier",
      "length": 4,
      "estimated_uncommonness": 1,
      "combined_score": 40
    },
    {
      "word": "Ties",
      "length": 4,
      "estimated_uncommonness": 1,
      "combined_score": 40
    },
    {
      "word": "Tile",
      "length": 4,
      "estimated_uncommonness": 1,
      "combined_score": 40
    },
    {
      "word": "Tils",
      "length": 4,
      "estimated_uncommonness": 1,
      "combined_score": 40
    },
    {
      "word": "Tina",
      "length": 4,
      "estimated_uncommonness": 1,
      "combined_score": 40
    },
    {
      "word": "Tind",
      "length": 4,
      "estimated_uncommonness": 1,
      "combined_score": 40
    },
    {
      "word": "Tine",
      "length": 4,
      "estimated_uncommonness": 1,
      "combined_score": 40
    },
    {
      "word": "Tins",
      "length": 4,
      "estimated_uncommonness": 1,
      "combined_score": 40
    },
    {
      "word": "Tire",
      "length": 4,
      "estimated_uncommonness": 1,
      "combined_score": 40
    },
    {
      "word": "Tirl",
      "length": 4,
      "estimated_uncommonness": 1,
      "combined_score": 40
    },
    {
      "word": "Trad",
      "length": 4,
      "estimated_uncommonness": 1,
      "combined_score": 40
    },
    {
      "word": "Tres",
      "length": 4,
      "estimated_uncommonness": 1,
      "combined_score": 40
    },
    {
      "word": "Trew",
      "length": 4,
      "estimated_uncommonness": 1,
      "combined_score": 40
    },
    {
      "word": "Trez",
      "length": 4,
      "estimated_uncommonness": 1,
      "combined_score": 40
    },
    {
      "word": "Trie",
      "length": 4,
      "estimated_uncommonness": 1,
      "combined_score": 40
    },
    {
      "word": "Trin",
      "length": 4,
      "estimated_uncommonness": 1,
      "combined_score": 40
    },
    {
      "word": "Tsar",
      "length": 4,
      "estimated_uncommonness": 1,
      "combined_score": 40
    },
    {
      "word": "Twae",
      "length": 4,
      "estimated_uncommonness": 1,
      "combined_score": 40
    },
    {
      "word": "Twal",
      "length": 4,
      "estimated_uncommonness": 1,
      "combined_score": 40
    },
    {
      "word": "Twas",
      "length": 4,
      "estimated_uncommonness": 1,
      "combined_score": 40
    },
    {
      "word": "Twin",
      "length": 4,
      "estimated_uncommonness": 1,
      "combined_score": 40
    },
    {
      "word": "Tzar",
      "length": 4,
      "estimated_uncommonness": 1,
      "combined_score": 40
    },
    {
      "word": "Wade",
      "length": 4,
      "estimated_uncommonness": 1,
      "combined_score": 40
    },
    {
      "word": "Wadi",
      "length": 4,
      "estimated_uncommonness": 1,
      "combined_score": 40
    },
    {
      "word": "Wads",
      "length": 4,
      "estimated_uncommonness": 1,
      "combined_score": 40
    },
    {
      "word": "Wadt",
      "length": 4,
      "estimated_uncommonness": 1,
      "combined_score": 40
    },
    {
      "word": "Waes",
      "length": 4,
      "estimated_uncommonness": 1,
      "combined_score": 40
    },
    {
      "word": "Waid",
      "length": 4,
      "estimated_uncommonness": 1,
      "combined_score": 40
    },
    {
      "word": "Wail",
      "length": 4,
      "estimated_uncommonness": 1,
      "combined_score": 40
    },
    {
      "word": "Wain",
      "length": 4,
      "estimated_uncommonness": 1,
      "combined_score": 40
    },
    {
      "word": "Wair",
      "length": 4,
      "estimated_uncommonness": 1,
      "combined_score": 40
    },
    {
      "word": "Wais",
      "length": 4,
      "estimated_uncommonness": 1,
      "combined_score": 40
    },
    {
      "word": "Wait",
      "length": 4,
      "estimated_uncommonness": 1,
      "combined_score": 40
    },
    {
      "word": "Wald",
      "length": 4,
      "estimated_uncommonness": 1,
      "combined_score": 40
    },
    {
      "word": "Wale",
      "length": 4,
      "estimated_uncommonness": 1,
      "combined_score": 40
    },
    {
      "word": "Wali",
      "length": 4,
      "estimated_uncommonness": 1,
      "combined_score": 40
    },
    {
      "word": "Wand",
      "length": 4,
      "estimated_uncommonness": 1,
      "combined_score": 40
    },
    {
      "word": "Wane",
      "length": 4,
      "estimated_uncommonness": 1,
      "combined_score": 40
    },
    {
      "word": "Wans",
      "length": 4,
      "estimated_uncommonness": 1,
      "combined_score": 40
    },
    {
      "word": "Want",
      "length": 4,
      "estimated_uncommonness": 1,
      "combined_score": 40
    },
    {
      "word": "Ward",
      "length": 4,
      "estimated_uncommonness": 1,
      "combined_score": 40
    },
    {
      "word": "Ware",
      "length": 4,
      "estimated_uncommonness": 1,
      "combined_score": 40
    },
    {
      "word": "Warn",
      "length": 4,
      "estimated_uncommonness": 1,
      "combined_score": 40
    },
    {
      "word": "Wars",
      "length": 4,
      "estimated_uncommonness": 1,
      "combined_score": 40
    },
    {
      "word": "Wart",
      "length": 4,
      "estimated_uncommonness": 1,
      "combined_score": 40
    },
    {
      "word": "Wase",
      "length": 4,
      "estimated_uncommonness": 1,
      "combined_score": 40
    },
    {
      "word": "Wast",
      "length": 4,
      "estimated_uncommonness": 1,
      "combined_score": 40
    },
    {
      "word": "Wate",
      "length": 4,
      "estimated_uncommonness": 1,
      "combined_score": 40
    },
    {
      "word": "Wats",
      "length": 4,
      "estimated_uncommonness": 1,
      "combined_score": 40
    },
    {
      "word": "Weal",
      "length": 4,
      "estimated_uncommonness": 1,
      "combined_score": 40
    },
    {
      "word": "Wean",
      "length": 4,
      "estimated_uncommonness": 1,
      "combined_score": 40
    },
    {
      "word": "Wear",
      "length": 4,
      "estimated_uncommonness": 1,
      "combined_score": 40
    },
    {
      "word": "Weds",
      "length": 4,
      "estimated_uncommonness": 1,
      "combined_score": 40
    },
    {
      "word": "Weid",
      "length": 4,
      "estimated_uncommonness": 1,
      "combined_score": 40
    },
    {
      "word": "Weil",
      "length": 4,
      "estimated_uncommonness": 1,
      "combined_score": 40
    },
    {
      "word": "Weir",
      "length": 4,
      "estimated_uncommonness": 1,
      "combined_score": 40
    },
    {
      "word": "Weld",
      "length": 4,
      "estimated_uncommonness": 1,
      "combined_score": 40
    },
    {
      "word": "Wels",
      "length": 4,
      "estimated_uncommonness": 1,
      "combined_score": 40
    },
    {
      "word": "Welt",
      "length": 4,
      "estimated_uncommonness": 1,
      "combined_score": 40
    },
    {
      "word": "Wena",
      "length": 4,
      "estimated_uncommonness": 1,
      "combined_score": 40
    },
    {
      "word": "Wend",
      "length": 4,
      "estimated_uncommonness": 1,
      "combined_score": 40
    },
    {
      "word": "Wens",
      "length": 4,
      "estimated_uncommonness": 1,
      "combined_score": 40
    },
    {
      "word": "Went",
      "length": 4,
      "estimated_uncommonness": 1,
      "combined_score": 40
    },
    {
      "word": "Wert",
      "length": 4,
      "estimated_uncommonness": 1,
      "combined_score": 40
    },
    {
      "word": "West",
      "length": 4,
      "estimated_uncommonness": 1,
      "combined_score": 40
    },
    {
      "word": "Weta",
      "length": 4,
      "estimated_uncommonness": 1,
      "combined_score": 40
    },
    {
      "word": "Wets",
      "length": 4,
      "estimated_uncommonness": 1,
      "combined_score": 40
    },
    {
      "word": "Wide",
      "length": 4,
      "estimated_uncommonness": 1,
      "combined_score": 40
    },
    {
      "word": "Wiel",
      "length": 4,
      "estimated_uncommonness": 1,
      "combined_score": 40
    },
    {
      "word": "Wild",
      "length": 4,
      "estimated_uncommonness": 1,
      "combined_score": 40
    },
    {
      "word": "Wile",
      "length": 4,
      "estimated_uncommonness": 1,
      "combined_score": 40
    },
    {
      "word": "Wilt",
      "length": 4,
      "estimated_uncommonness": 1,
      "combined_score": 40
    },
    {
      "word": "Wind",
      "length": 4,
      "estimated_uncommonness": 1,
      "combined_score": 40
    },
    {
      "word": "Wine",
      "length": 4,
      "estimated_uncommonness": 1,
      "combined_score": 40
    },
    {
      "word": "Wins",
      "length": 4,
      "estimated_uncommonness": 1,
      "combined_score": 40
    },
    {
      "word": "Wire",
      "length": 4,
      "estimated_uncommonness": 1,
      "combined_score": 40
    },
    {
      "word": "Wise",
      "length": 4,
      "estimated_uncommonness": 1,
      "combined_score": 40
    },
    {
      "word": "Wist",
      "length": 4,
      "estimated_uncommonness": 1,
      "combined_score": 40
    },
    {
      "word": "Wite",
      "length": 4,
      "estimated_uncommonness": 1,
      "combined_score": 40
    },
    {
      "word": "Wits",
      "length": 4,
      "estimated_uncommonness": 1,
      "combined_score": 40
    },
    {
      "word": "Wren",
      "length": 4,
      "estimated_uncommonness": 1,
      "combined_score": 40
    },
    {
      "word": "Writ",
      "length": 4,
      "estimated_uncommonness": 1,
      "combined_score": 40
    },
    {
      "word": "Zari",
      "length": 4,
      "estimated_uncommonness": 1,
      "combined_score": 40
    },
    {
      "word": "Zati",
      "length": 4,
      "estimated_uncommonness": 1,
      "combined_score": 40
    },
    {
      "word": "Zeal",
      "length": 4,
      "estimated_uncommonness": 1,
      "combined_score": 40
    },
    {
      "word": "Zeas",
      "length": 4,
      "estimated_uncommonness": 1,
      "combined_score": 40
    },
    {
      "word": "Zeds",
      "length": 4,
      "estimated_uncommonness": 1,
      "combined_score": 40
    },
    {
      "word": "Zein",
      "length": 4,
      "estimated_uncommonness": 1,
      "combined_score": 40
    },
    {
      "word": "Zels",
      "length": 4,
      "estimated_uncommonness": 1,
      "combined_score": 40
    },
    {
      "word": "Zest",
      "length": 4,
      "estimated_uncommonness": 1,
      "combined_score": 40
    },
    {
      "word": "Zeta",
      "length": 4,
      "estimated_uncommonness": 1,
      "combined_score": 40
    },
    {
      "word": "Zila",
      "length": 4,
      "estimated_uncommonness": 1,
      "combined_score": 40
    },
    {
      "word": "Zine",
      "length": 4,
      "estimated_uncommonness": 1,
      "combined_score": 40
    },
    {
      "word": "Zins",
      "length": 4,
      "estimated_uncommonness": 1,
      "combined_score": 40
    },
    {
      "word": "Zite",
      "length": 4,
      "estimated_uncommonness": 1,
      "combined_score": 40
    },
    {
      "word": "Zits",
      "length": 4,
      "estimated_uncommonness": 1,
      "combined_score": 40
    },
    {
      "word": "Ads",
      "length": 3,
      "estimated_uncommonness": 1,
      "combined_score": 30
    },
    {
      "word": "Adz",
      "length": 3,
      "estimated_uncommonness": 1,
      "combined_score": 30
    },
    {
      "word": "Aid",
      "length": 3,
      "estimated_uncommonness": 1,
      "combined_score": 30
    },
    {
      "word": "Ail",
      "length": 3,
      "estimated_uncommonness": 1,
      "combined_score": 30
    },
    {
      "word": "Ain",
      "length": 3,
      "estimated_uncommonness": 1,
      "combined_score": 30
    },
    {
      "word": "Air",
      "length": 3,
      "estimated_uncommonness": 1,
      "combined_score": 30
    },
    {
      "word": "Ais",
      "length": 3,
      "estimated_uncommonness": 1,
      "combined_score": 30
    },
    {
      "word": "Ait",
      "length": 3,
      "estimated_uncommonness": 1,
      "combined_score": 30
    },
    {
      "word": "Ale",
      "length": 3,
      "estimated_uncommonness": 1,
      "combined_score": 30
    },
    {
      "word": "Als",
      "length": 3,
      "estimated_uncommonness": 1,
      "combined_score": 30
    },
    {
      "word": "Alt",
      "length": 3,
      "estimated_uncommonness": 1,
      "combined_score": 30
    },
    {
      "word": "Ane",
      "length": 3,
      "estimated_uncommonness": 1,
      "combined_score": 30
    },
    {
      "word": "Ani",
      "length": 3,
      "estimated_uncommonness": 1,
      "combined_score": 30
    },
    {
      "word": "Ans",
      "length": 3,
      "estimated_uncommonness": 1,
      "combined_score": 30
    },
    {
      "word": "Ant",
      "length": 3,
      "estimated_uncommonness": 1,
      "combined_score": 30
    },
    {
      "word": "Ard",
      "length": 3,
      "estimated_uncommonness": 1,
      "combined_score": 30
    },
    {
      "word": "Ars",
      "length": 3,
      "estimated_uncommonness": 1,
      "combined_score": 30
    },
    {
      "word": "Art",
      "length": 3,
      "estimated_uncommonness": 1,
      "combined_score": 30
    },
    {
      "word": "Ate",
      "length": 3,
      "estimated_uncommonness": 1,
      "combined_score": 30
    },
    {
      "word": "Ats",
      "length": 3,
      "estimated_uncommonness": 1,
      "combined_score": 30
    },
    {
      "word": "Awe",
      "length": 3,
      "estimated_uncommonness": 1,
      "combined_score": 30
    },
    {
      "word": "Awl",
      "length": 3,
      "estimated_uncommonness": 1,
      "combined_score": 30
    },
    {
      "word": "Awn",
      "length": 3,
      "estimated_uncommonness": 1,
      "combined_score": 30
    },
    {
      "word": "Dae",
      "length": 3,
      "estimated_uncommonness": 1,
      "combined_score": 30
    },
    {
      "word": "Dal",
      "length": 3,
      "estimated_uncommonness": 1,
      "combined_score": 30
    },
    {
      "word": "Dan",
      "length": 3,
      "estimated_uncommonness": 1,
      "combined_score": 30
    },
    {
      "word": "Das",
      "length": 3,
      "estimated_uncommonness": 1,
      "combined_score": 30
    },
    {
      "word": "Daw",
      "length": 3,
      "estimated_uncommonness": 1,
      "combined_score": 30
    },
    {
      "word": "Dei",
      "length": 3,
      "estimated_uncommonness": 1,
      "combined_score": 30
    },
    {
      "word": "Del",
      "length": 3,
      "estimated_uncommonness": 1,
      "combined_score": 30
    },
    {
      "word": "Den",
      "length": 3,
      "estimated_uncommonness": 1,
      "combined_score": 30
    },
    {
      "word": "Dew",
      "length": 3,
      "estimated_uncommonness": 1,
      "combined_score": 30
    },
    {
      "word": "Die",
      "length": 3,
      "estimated_uncommonness": 1,
      "combined_score": 30
    },
    {
      "word": "Din",
      "length": 3,
      "estimated_uncommonness": 1,
      "combined_score": 30
    },
    {
      "word": "Dis",
      "length": 3,
      "estimated_uncommonness": 1,
      "combined_score": 30
    },
    {
      "word": "Dit",
      "length": 3,
      "estimated_uncommonness": 1,
      "combined_score": 30
    },
    {
      "word": "Ean",
      "length": 3,
      "estimated_uncommonness": 1,
      "combined_score": 30
    },
    {
      "word": "Ear",
      "length": 3,
      "estimated_uncommonness": 1,
      "combined_score": 30
    },
    {
      "word": "Eas",
      "length": 3,
      "estimated_uncommonness": 1,
      "combined_score": 30
    },
    {
      "word": "Eat",
      "length": 3,
      "estimated_uncommonness": 1,
      "combined_score": 30
    },
    {
      "word": "Eds",
      "length": 3,
      "estimated_uncommonness": 1,
      "combined_score": 30
    },
    {
      "word": "Eld",
      "length": 3,
      "estimated_uncommonness": 1,
      "combined_score": 30
    },
    {
      "word": "Els",
      "length": 3,
      "estimated_uncommonness": 1,
      "combined_score": 30
    },
    {
      "word": "Elt",
      "length": 3,
      "estimated_uncommonness": 1,
      "combined_score": 30
    },
    {
      "word": "End",
      "length": 3,
      "estimated_uncommonness": 1,
      "combined_score": 30
    },
    {
      "word": "Ens",
      "length": 3,
      "estimated_uncommonness": 1,
      "combined_score": 30
    },
    {
      "word": "Era",
      "length": 3,
      "estimated_uncommonness": 1,
      "combined_score": 30
    },
    {
      "word": "Ern",
      "length": 3,
      "estimated_uncommonness": 1,
      "combined_score": 30
    },
    {
      "word": "Ers",
      "length": 3,
      "estimated_uncommonness": 1,
      "combined_score": 30
    },
    {
      "word": "Est",
      "length": 3,
      "estimated_uncommonness": 1,
      "combined_score": 30
    },
    {
      "word": "Eta",
      "length": 3,
      "estimated_uncommonness": 1,
      "combined_score": 30
    },
    {
      "word": "Ewt",
      "length": 3,
      "estimated_uncommonness": 1,
      "combined_score": 30
    },
    {
      "word": "Ide",
      "length": 3,
      "estimated_uncommonness": 1,
      "combined_score": 30
    },
    {
      "word": "Ids",
      "length": 3,
      "estimated_uncommonness": 1,
      "combined_score": 30
    },
    {
      "word": "Ins",
      "length": 3,
      "estimated_uncommonness": 1,
      "combined_score": 30
    },
    {
      "word": "Ire",
      "length": 3,
      "estimated_uncommonness": 1,
      "combined_score": 30
    },
    {
      "word": "Ita",
      "length": 3,
      "estimated_uncommonness": 1,
      "combined_score": 30
    },
    {
      "word": "Lad",
      "length": 3,
      "estimated_uncommonness": 1,
      "combined_score": 30
    },
    {
      "word": "Lar",
      "length": 3,
      "estimated_uncommonness": 1,
      "combined_score": 30
    },
    {
      "word": "Las",
      "length": 3,
      "estimated_uncommonness": 1,
      "combined_score": 30
    },
    {
      "word": "Lat",
      "length": 3,
      "estimated_uncommonness": 1,
      "combined_score": 30
    },
    {
      "word": "Law",
      "length": 3,
      "estimated_uncommonness": 1,
      "combined_score": 30
    },
    {
      "word": "Lea",
      "length": 3,
      "estimated_uncommonness": 1,
      "combined_score": 30
    },
    {
      "word": "Led",
      "length": 3,
      "estimated_uncommonness": 1,
      "combined_score": 30
    },
    {
      "word": "Lei",
      "length": 3,
      "estimated_uncommonness": 1,
      "combined_score": 30
    },
    {
      "word": "Les",
      "length": 3,
      "estimated_uncommonness": 1,
      "combined_score": 30
    },
    {
      "word": "Lew",
      "length": 3,
      "estimated_uncommonness": 1,
      "combined_score": 30
    },
    {
      "word": "Lez",
      "length": 3,
      "estimated_uncommonness": 1,
      "combined_score": 30
    },
    {
      "word": "Lid",
      "length": 3,
      "estimated_uncommonness": 1,
      "combined_score": 30
    },
    {
      "word": "Lie",
      "length": 3,
      "estimated_uncommonness": 1,
      "combined_score": 30
    },
    {
      "word": "Lin",
      "length": 3,
      "estimated_uncommonness": 1,
      "combined_score": 30
    },
    {
      "word": "Lis",
      "length": 3,
      "estimated_uncommonness": 1,
      "combined_score": 30
    },
    {
      "word": "Lit",
      "length": 3,
      "estimated_uncommonness": 1,
      "combined_score": 30
    },
    {
      "word": "Nae",
      "length": 3,
      "estimated_uncommonness": 1,
      "combined_score": 30
    },
    {
      "word": "Nas",
      "length": 3,
      "estimated_uncommonness": 1,
      "combined_score": 30
    },
    {
      "word": "Nat",
      "length": 3,
      "estimated_uncommonness": 1,
      "combined_score": 30
    },
    {
      "word": "Naw",
      "length": 3,
      "estimated_uncommonness": 1,
      "combined_score": 30
    },
    {
      "word": "Ned",
      "length": 3,
      "estimated_uncommonness": 1,
      "combined_score": 30
    },
    {
      "word": "Net",
      "length": 3,
      "estimated_uncommonness": 1,
      "combined_score": 30
    },
    {
      "word": "Nid",
      "length": 3,
      "estimated_uncommonness": 1,
      "combined_score": 30
    },
    {
      "word": "Nie",
      "length": 3,
      "estimated_uncommonness": 1,
      "combined_score": 30
    },
    {
      "word": "Nil",
      "length": 3,
      "estimated_uncommonness": 1,
      "combined_score": 30
    },
    {
      "word": "Nis",
      "length": 3,
      "estimated_uncommonness": 1,
      "combined_score": 30
    },
    {
      "word": "Nit",
      "length": 3,
      "estimated_uncommonness": 1,
      "combined_score": 30
    },
    {
      "word": "Rad",
      "length": 3,
      "estimated_uncommonness": 1,
      "combined_score": 30
    },
    {
      "word": "Rai",
      "length": 3,
      "estimated_uncommonness": 1,
      "combined_score": 30
    },
    {
      "word": "Ran",
      "length": 3,
      "estimated_uncommonness": 1,
      "combined_score": 30
    },
    {
      "word": "Ras",
      "length": 3,
      "estimated_uncommonness": 1,
      "combined_score": 30
    },
    {
      "word": "Rat",
      "length": 3,
      "estimated_uncommonness": 1,
      "combined_score": 30
    },
    {
      "word": "Raw",
      "length": 3,
      "estimated_uncommonness": 1,
      "combined_score": 30
    },
    {
      "word": "Red",
      "length": 3,
      "estimated_uncommonness": 1,
      "combined_score": 30
    },
    {
      "word": "Rei",
      "length": 3,
      "estimated_uncommonness": 1,
      "combined_score": 30
    },
    {
      "word": "Ren",
      "length": 3,
      "estimated_uncommonness": 1,
      "combined_score": 30
    },
    {
      "word": "Res",
      "length": 3,
      "estimated_uncommonness": 1,
      "combined_score": 30
    },
    {
      "word": "Ret",
      "length": 3,
      "estimated_uncommonness": 1,
      "combined_score": 30
    },
    {
      "word": "Rew",
      "length": 3,
      "estimated_uncommonness": 1,
      "combined_score": 30
    },
    {
      "word": "Rez",
      "length": 3,
      "estimated_uncommonness": 1,
      "combined_score": 30
    },
    {
      "word": "Ria",
      "length": 3,
      "estimated_uncommonness": 1,
      "combined_score": 30
    },
    {
      "word": "Rid",
      "length": 3,
      "estimated_uncommonness": 1,
      "combined_score": 30
    },
    {
      "word": "Rin",
      "length": 3,
      "estimated_uncommonness": 1,
      "combined_score": 30
    },
    {
      "word": "Rit",
      "length": 3,
      "estimated_uncommonness": 1,
      "combined_score": 30
    },
    {
      "word": "Riz",
      "length": 3,
      "estimated_uncommonness": 1,
      "combined_score": 30
    },
    {
      "word": "Sad",
      "length": 3,
      "estimated_uncommonness": 1,
      "combined_score": 30
    },
    {
      "word": "Sae",
      "length": 3,
      "estimated_uncommonness": 1,
      "combined_score": 30
    },
    {
      "word": "Sai",
      "length": 3,
      "estimated_uncommonness": 1,
      "combined_score": 30
    },
    {
      "word": "Sal",
      "length": 3,
      "estimated_uncommonness": 1,
      "combined_score": 30
    },
    {
      "word": "San",
      "length": 3,
      "estimated_uncommonness": 1,
      "combined_score": 30
    },
    {
      "word": "Sar",
      "length": 3,
      "estimated_uncommonness": 1,
      "combined_score": 30
    },
    {
      "word": "Sat",
      "length": 3,
      "estimated_uncommonness": 1,
      "combined_score": 30
    },
    {
      "word": "Saw",
      "length": 3,
      "estimated_uncommonness": 1,
      "combined_score": 30
    },
    {
      "word": "Saz",
      "length": 3,
      "estimated_uncommonness": 1,
      "combined_score": 30
    },
    {
      "word": "Sea",
      "length": 3,
      "estimated_uncommonness": 1,
      "combined_score": 30
    },
    {
      "word": "Sed",
      "length": 3,
      "estimated_uncommonness": 1,
      "combined_score": 30
    },
    {
      "word": "Sei",
      "length": 3,
      "estimated_uncommonness": 1,
      "combined_score": 30
    },
    {
      "word": "Sel",
      "length": 3,
      "estimated_uncommonness": 1,
      "combined_score": 30
    },
    {
      "word": "Sen",
      "length": 3,
      "estimated_uncommonness": 1,
      "combined_score": 30
    },
    {
      "word": "Ser",
      "length": 3,
      "estimated_uncommonness": 1,
      "combined_score": 30
    },
    {
      "word": "Set",
      "length": 3,
      "estimated_uncommonness": 1,
      "combined_score": 30
    },
    {
      "word": "Sew",
      "length": 3,
      "estimated_uncommonness": 1,
      "combined_score": 30
    },
    {
      "word": "Sez",
      "length": 3,
      "estimated_uncommonness": 1,
      "combined_score": 30
    },
    {
      "word": "Sin",
      "length": 3,
      "estimated_uncommonness": 1,
      "combined_score": 30
    },
    {
      "word": "Sir",
      "length": 3,
      "estimated_uncommonness": 1,
      "combined_score": 30
    },
    {
      "word": "Sit",
      "length": 3,
      "estimated_uncommonness": 1,
      "combined_score": 30
    },
    {
      "word": "Sri",
      "length": 3,
      "estimated_uncommonness": 1,
      "combined_score": 30
    },
    {
      "word": "Tad",
      "length": 3,
      "estimated_uncommonness": 1,
      "combined_score": 30
    },
    {
      "word": "Tae",
      "length": 3,
      "estimated_uncommonness": 1,
      "combined_score": 30
    },
    {
      "word": "Tai",
      "length": 3,
      "estimated_uncommonness": 1,
      "combined_score": 30
    },
    {
      "word": "Tan",
      "length": 3,
      "estimated_uncommonness": 1,
      "combined_score": 30
    },
    {
      "word": "Tar",
      "length": 3,
      "estimated_uncommonness": 1,
      "combined_score": 30
    },
    {
      "word": "Tas",
      "length": 3,
      "estimated_uncommonness": 1,
      "combined_score": 30
    },
    {
      "word": "Taw",
      "length": 3,
      "estimated_uncommonness": 1,
      "combined_score": 30
    },
    {
      "word": "Tea",
      "length": 3,
      "estimated_uncommonness": 1,
      "combined_score": 30
    },
    {
      "word": "Ted",
      "length": 3,
      "estimated_uncommonness": 1,
      "combined_score": 30
    },
    {
      "word": "Tel",
      "length": 3,
      "estimated_uncommonness": 1,
      "combined_score": 30
    },
    {
      "word": "Ten",
      "length": 3,
      "estimated_uncommonness": 1,
      "combined_score": 30
    },
    {
      "word": "Tes",
      "length": 3,
      "estimated_uncommonness": 1,
      "combined_score": 30
    },
    {
      "word": "Tew",
      "length": 3,
      "estimated_uncommonness": 1,
      "combined_score": 30
    },
    {
      "word": "Tid",
      "length": 3,
      "estimated_uncommonness": 1,
      "combined_score": 30
    },
    {
      "word": "Tie",
      "length": 3,
      "estimated_uncommonness": 1,
      "combined_score": 30
    },
    {
      "word": "Til",
      "length": 3,
      "estimated_uncommonness": 1,
      "combined_score": 30
    },
    {
      "word": "Tin",
      "length": 3,
      "estimated_uncommonness": 1,
      "combined_score": 30
    },
    {
      "word": "Tis",
      "length": 3,
      "estimated_uncommonness": 1,
      "combined_score": 30
    },
    {
      "word": "Twa",
      "length": 3,
      "estimated_uncommonness": 1,
      "combined_score": 30
    },
    {
      "word": "Wad",
      "length": 3,
      "estimated_uncommonness": 1,
      "combined_score": 30
    },
    {
      "word": "Wae",
      "length": 3,
      "estimated_uncommonness": 1,
      "combined_score": 30
    },
    {
      "word": "Wai",
      "length": 3,
      "estimated_uncommonness": 1,
      "combined_score": 30
    },
    {
      "word": "Wan",
      "length": 3,
      "estimated_uncommonness": 1,
      "combined_score": 30
    },
    {
      "word": "War",
      "length": 3,
      "estimated_uncommonness": 1,
      "combined_score": 30
    },
    {
      "word": "Wat",
      "length": 3,
      "estimated_uncommonness": 1,
      "combined_score": 30
    },
    {
      "word": "Wed",
      "length": 3,
      "estimated_uncommonness": 1,
      "combined_score": 30
    },
    {
      "word": "Wen",
      "length": 3,
      "estimated_uncommonness": 1,
      "combined_score": 30
    },
    {
      "word": "Wet",
      "length": 3,
      "estimated_uncommonness": 1,
      "combined_score": 30
    },
    {
      "word": "Win",
      "length": 3,
      "estimated_uncommonness": 1,
      "combined_score": 30
    },
    {
      "word": "Wis",
      "length": 3,
      "estimated_uncommonness": 1,
      "combined_score": 30
    },
    {
      "word": "Wit",
      "length": 3,
      "estimated_uncommonness": 1,
      "combined_score": 30
    },
    {
      "word": "Wiz",
      "length": 3,
      "estimated_uncommonness": 1,
      "combined_score": 30
    },
    {
      "word": "Zas",
      "length": 3,
      "estimated_uncommonness": 1,
      "combined_score": 30
    },
    {
      "word": "Zea",
      "length": 3,
      "estimated_uncommonness": 1,
      "combined_score": 30
    },
    {
      "word": "Zed",
      "length": 3,
      "estimated_uncommonness": 1,
      "combined_score": 30
    },
    {
      "word": "Zel",
      "length": 3,
      "estimated_uncommonness": 1,
      "combined_score": 30
    },
    {
      "word": "Zin",
      "length": 3,
      "estimated_uncommonness": 1,
      "combined_score": 30
    },
    {
      "word": "Zit",
      "length": 3,
      "estimated_uncommonness": 1,
      "combined_score": 30
    },
    {
      "word": "And",
      "length": 3,
      "estimated_uncommonness": 1,
      "combined_score": 10
    },
    {
      "word": "Are",
      "length": 3,
      "estimated_uncommonness": 1,
      "combined_score": 10
    },
    {
      "word": "Its",
      "length": 3,
      "estimated_uncommonness": 1,
      "combined_score": 10
    },
    {
      "word": "Let",
      "length": 3,
      "estimated_uncommonness": 1,
      "combined_score": 10
    },
    {
      "word": "New",
      "length": 3,
      "estimated_uncommonness": 1,
      "combined_score": 10
    },
    {
      "word": "Was",
      "length": 3,
      "estimated_uncommonness": 1,
      "combined_score": 10
    }
  ]
}
=======
      "combined_score": 1000
    },
    {
      "word": "Warstled",
      "length": 8,
      "combined_score": 925
    },
    {
      "word": "Wrastled",
      "length": 8,
      "combined_score": 925
    },
    {
      "word": "Snirtled",
      "length": 8,
      "combined_score": 925
    },
    {
      "word": "Trindles",
      "length": 8,
      "combined_score": 925
    },
    {
      "word": "Lardiest",
      "length": 8,
      "combined_score": 925
    },
    {
      "word": "Larniest",
      "length": 8,
      "combined_score": 925
    },
    {
      "word": "Lawniest",
      "length": 8,
      "combined_score": 925
    },
    {
      "word": "Trenails",
      "length": 8,
      "combined_score": 925
    },
    {
      "word": "Wrizled",
      "length": 7,
      "combined_score": 849
    },
    {
      "word": "Detrains",
      "length": 8,
      "combined_score": 622
    },
    {
      "word": "Dilaters",
      "length": 8,
      "combined_score": 622
    },
    {
      "word": "Ratlines",
      "length": 8,
      "combined_score": 622
    },
    {
      "word": "Reinstal",
      "length": 8,
      "combined_score": 622
    },
    {
      "word": "Retinals",
      "length": 8,
      "combined_score": 622
    },
    {
      "word": "Slantier",
      "length": 8,
      "combined_score": 622
    },
    {
      "word": "Tawdries",
      "length": 8,
      "combined_score": 622
    },
    {
      "word": "Tinwares",
      "length": 8,
      "combined_score": 622
    },
    {
      "word": "Randiest",
      "length": 8,
      "combined_score": 622
    },
    {
      "word": "Eastlin",
      "length": 7,
      "combined_score": 546
    },
    {
      "word": "Slinter",
      "length": 7,
      "combined_score": 546
    },
    {
      "word": "Saltern",
      "length": 7,
      "combined_score": 546
    },
    {
      "word": "Snirtle",
      "length": 7,
      "combined_score": 546
    },
    {
      "word": "Staniel",
      "length": 7,
      "combined_score": 546
    },
    {
      "word": "Starnie",
      "length": 7,
      "combined_score": 546
    },
    {
      "word": "Wastrel",
      "length": 7,
      "combined_score": 546
    },
    {
      "word": "Wastrie",
      "length": 7,
      "combined_score": 546
    },
    {
      "word": "Westlin",
      "length": 7,
      "combined_score": 546
    },
    {
      "word": "Wezands",
      "length": 7,
      "combined_score": 546
    },
    {
      "word": "Warstle",
      "length": 7,
      "combined_score": 546
    },
    {
      "word": "Wintled",
      "length": 7,
      "combined_score": 546
    },
    {
      "word": "Wintles",
      "length": 7,
      "combined_score": 546
    },
    {
      "word": "Wrastle",
      "length": 7,
      "combined_score": 546
    },
    {
      "word": "Tindals",
      "length": 7,
      "combined_score": 546
    },
    {
      "word": "Trindle",
      "length": 7,
      "combined_score": 546
    },
    {
      "word": "Awniest",
      "length": 7,
      "combined_score": 546
    },
    {
      "word": "Drazels",
      "length": 7,
      "combined_score": 546
    },
    {
      "word": "Ranzels",
      "length": 7,
      "combined_score": 546
    },
    {
      "word": "Entrails",
      "length": 8,
      "combined_score": 521
    },
    {
      "word": "Latrines",
      "length": 8,
      "combined_score": 521
    },
    {
      "word": "Redtails",
      "length": 8,
      "combined_score": 521
    },
    {
      "word": "Swindler",
      "length": 8,
      "combined_score": 521
    },
    {
      "word": "Tendrils",
      "length": 8,
      "combined_score": 521
    },
    {
      "word": "Waltzers",
      "length": 8,
      "combined_score": 521
    },
    {
      "word": "Warsled",
      "length": 7,
      "combined_score": 480
    },
    {
      "word": "Wrasted",
      "length": 7,
      "combined_score": 480
    },
    {
      "word": "Slarted",
      "length": 7,
      "combined_score": 480
    },
    {
      "word": "Islander",
      "length": 8,
      "combined_score": 455
    },
    {
      "word": "Strained",
      "length": 8,
      "combined_score": 455
    },
    {
      "word": "Wetlands",
      "length": 8,
      "combined_score": 455
    },
    {
      "word": "Anestri",
      "length": 7,
      "combined_score": 445
    },
    {
      "word": "Antired",
      "length": 7,
      "combined_score": 445
    },
    {
      "word": "Asterid",
      "length": 7,
      "combined_score": 445
    },
    {
      "word": "Darnels",
      "length": 7,
      "combined_score": 445
    },
    {
      "word": "Dartles",
      "length": 7,
      "combined_score": 445
    },
    {
      "word": "Dawties",
      "length": 7,
      "combined_score": 445
    },
    {
      "word": "Dentils",
      "length": 7,
      "combined_score": 445
    },
    {
      "word": "Destain",
      "length": 7,
      "combined_score": 445
    },
    {
      "word": "Dewanis",
      "length": 7,
      "combined_score": 445
    },
    {
      "word": "Diaster",
      "length": 7,
      "combined_score": 445
    },
    {
      "word": "Disrate",
      "length": 7,
      "combined_score": 445
    },
    {
      "word": "Endarts",
      "length": 7,
      "combined_score": 445
    },
    {
      "word": "Enlards",
      "length": 7,
      "combined_score": 445
    },
    {
      "word": "Indarts",
      "length": 7,
      "combined_score": 445
    },
    {
      "word": "Indwelt",
      "length": 7,
      "combined_score": 445
    },
    {
      "word": "Lawines",
      "length": 7,
      "combined_score": 445
    },
    {
      "word": "Nidates",
      "length": 7,
      "combined_score": 445
    },
    {
      "word": "Ratines",
      "length": 7,
      "combined_score": 445
    },
    {
      "word": "Ratlins",
      "length": 7,
      "combined_score": 445
    },
    {
      "word": "Resiant",
      "length": 7,
      "combined_score": 445
    },
    {
      "word": "Retsina",
      "length": 7,
      "combined_score": 445
    },
    {
      "word": "Sideral",
      "length": 7,
      "combined_score": 445
    },
    {
      "word": "Slainte",
      "length": 7,
      "combined_score": 445
    },
    {
      "word": "Starned",
      "length": 7,
      "combined_score": 445
    },
    {
      "word": "Stearin",
      "length": 7,
      "combined_score": 445
    },
    {
      "word": "Strawen",
      "length": 7,
      "combined_score": 445
    },
    {
      "word": "Swalier",
      "length": 7,
      "combined_score": 445
    },
    {
      "word": "Tawnies",
      "length": 7,
      "combined_score": 445
    },
    {
      "word": "Tenails",
      "length": 7,
      "combined_score": 445
    },
    {
      "word": "Trenail",
      "length": 7,
      "combined_score": 445
    },
    {
      "word": "Zeatins",
      "length": 7,
      "combined_score": 445
    },
    {
      "word": "Zelants",
      "length": 7,
      "combined_score": 445
    },
    {
      "word": "Aldrins",
      "length": 7,
      "combined_score": 379
    },
    {
      "word": "Aliners",
      "length": 7,
      "combined_score": 379
    },
    {
      "word": "Antlers",
      "length": 7,
      "combined_score": 379
    },
    {
      "word": "Antsier",
      "length": 7,
      "combined_score": 379
    },
    {
      "word": "Aridest",
      "length": 7,
      "combined_score": 379
    },
    {
      "word": "Astride",
      "length": 7,
      "combined_score": 379
    },
    {
      "word": "Dawners",
      "length": 7,
      "combined_score": 379
    },
    {
      "word": "Denials",
      "length": 7,
      "combined_score": 379
    },
    {
      "word": "Dentals",
      "length": 7,
      "combined_score": 379
    },
    {
      "word": "Derails",
      "length": 7,
      "combined_score": 379
    },
    {
      "word": "Details",
      "length": 7,
      "combined_score": 379
    },
    {
      "word": "Detains",
      "length": 7,
      "combined_score": 379
    },
    {
      "word": "Detrain",
      "length": 7,
      "combined_score": 379
    },
    {
      "word": "Dialers",
      "length": 7,
      "combined_score": 379
    },
    {
      "word": "Dilater",
      "length": 7,
      "combined_score": 379
    },
    {
      "word": "Dilates",
      "length": 7,
      "combined_score": 379
    },
    {
      "word": "Elastin",
      "length": 7,
      "combined_score": 379
    },
    {
      "word": "Entails",
      "length": 7,
      "combined_score": 379
    },
    {
      "word": "Entrail",
      "length": 7,
      "combined_score": 379
    },
    {
      "word": "Instead",
      "length": 7,
      "combined_score": 379
    },
    {
      "word": "Inwards",
      "length": 7,
      "combined_score": 379
    },
    {
      "word": "Landers",
      "length": 7,
      "combined_score": 379
    },
    {
      "word": "Latrine",
      "length": 7,
      "combined_score": 379
    },
    {
      "word": "Lawnier",
      "length": 7,
      "combined_score": 379
    },
    {
      "word": "Laziest",
      "length": 7,
      "combined_score": 379
    },
    {
      "word": "Linters",
      "length": 7,
      "combined_score": 379
    },
    {
      "word": "Lizards",
      "length": 7,
      "combined_score": 379
    },
    {
      "word": "Nailers",
      "length": 7,
      "combined_score": 379
    },
    {
      "word": "Nailset",
      "length": 7,
      "combined_score": 379
    },
    {
      "word": "Nastier",
      "length": 7,
      "combined_score": 379
    },
    {
      "word": "Randies",
      "length": 7,
      "combined_score": 379
    },
    {
      "word": "Ratline",
      "length": 7,
      "combined_score": 379
    },
    {
      "word": "Realist",
      "length": 7,
      "combined_score": 379
    },
    {
      "word": "Redials",
      "length": 7,
      "combined_score": 379
    },
    {
      "word": "Redtail",
      "length": 7,
      "combined_score": 379
    },
    {
      "word": "Relands",
      "length": 7,
      "combined_score": 379
    },
    {
      "word": "Reliant",
      "length": 7,
      "combined_score": 379
    },
    {
      "word": "Renails",
      "length": 7,
      "combined_score": 379
    },
    {
      "word": "Rentals",
      "length": 7,
      "combined_score": 379
    },
    {
      "word": "Retails",
      "length": 7,
      "combined_score": 379
    },
    {
      "word": "Retains",
      "length": 7,
      "combined_score": 379
    },
    {
      "word": "Retinal",
      "length": 7,
      "combined_score": 379
    },
    {
      "word": "Retinas",
      "length": 7,
      "combined_score": 379
    },
    {
      "word": "Rewinds",
      "length": 7,
      "combined_score": 379
    },
    {
      "word": "Sainted",
      "length": 7,
      "combined_score": 379
    },
    {
      "word": "Salient",
      "length": 7,
      "combined_score": 379
    },
    {
      "word": "Saltier",
      "length": 7,
      "combined_score": 379
    },
    {
      "word": "Saltine",
      "length": 7,
      "combined_score": 379
    },
    {
      "word": "Saltire",
      "length": 7,
      "combined_score": 379
    },
    {
      "word": "Sandier",
      "length": 7,
      "combined_score": 379
    },
    {
      "word": "Sardine",
      "length": 7,
      "combined_score": 379
    },
    {
      "word": "Satined",
      "length": 7,
      "combined_score": 379
    },
    {
      "word": "Slander",
      "length": 7,
      "combined_score": 379
    },
    {
      "word": "Slanted",
      "length": 7,
      "combined_score": 379
    },
    {
      "word": "Slanter",
      "length": 7,
      "combined_score": 379
    },
    {
      "word": "Slatier",
      "length": 7,
      "combined_score": 379
    },
    {
      "word": "Snailed",
      "length": 7,
      "combined_score": 379
    },
    {
      "word": "Snarled",
      "length": 7,
      "combined_score": 379
    },
    {
      "word": "Staider",
      "length": 7,
      "combined_score": 379
    },
    {
      "word": "Stained",
      "length": 7,
      "combined_score": 379
    },
    {
      "word": "Stainer",
      "length": 7,
      "combined_score": 379
    },
    {
      "word": "Staired",
      "length": 7,
      "combined_score": 379
    },
    {
      "word": "Stander",
      "length": 7,
      "combined_score": 379
    },
    {
      "word": "Sternal",
      "length": 7,
      "combined_score": 379
    },
    {
      "word": "Steward",
      "length": 7,
      "combined_score": 379
    },
    {
      "word": "Strawed",
      "length": 7,
      "combined_score": 379
    },
    {
      "word": "Swindle",
      "length": 7,
      "combined_score": 379
    },
    {
      "word": "Swirled",
      "length": 7,
      "combined_score": 379
    },
    {
      "word": "Tailers",
      "length": 7,
      "combined_score": 379
    },
    {
      "word": "Tardies",
      "length": 7,
      "combined_score": 379
    },
    {
      "word": "Tawnier",
      "length": 7,
      "combined_score": 379
    },
    {
      "word": "Tendril",
      "length": 7,
      "combined_score": 379
    },
    {
      "word": "Tinders",
      "length": 7,
      "combined_score": 379
    },
    {
      "word": "Tinware",
      "length": 7,
      "combined_score": 379
    },
    {
      "word": "Tirades",
      "length": 7,
      "combined_score": 379
    },
    {
      "word": "Trailed",
      "length": 7,
      "combined_score": 379
    },
    {
      "word": "Trained",
      "length": 7,
      "combined_score": 379
    },
    {
      "word": "Trawled",
      "length": 7,
      "combined_score": 379
    },
    {
      "word": "Twiners",
      "length": 7,
      "combined_score": 379
    },
    {
      "word": "Twirled",
      "length": 7,
      "combined_score": 379
    },
    {
      "word": "Wailers",
      "length": 7,
      "combined_score": 379
    },
    {
      "word": "Waisted",
      "length": 7,
      "combined_score": 379
    },
    {
      "word": "Waister",
      "length": 7,
      "combined_score": 379
    },
    {
      "word": "Waiters",
      "length": 7,
      "combined_score": 379
    },
    {
      "word": "Waliest",
      "length": 7,
      "combined_score": 379
    },
    {
      "word": "Waltier",
      "length": 7,
      "combined_score": 379
    },
    {
      "word": "Waltzed",
      "length": 7,
      "combined_score": 379
    },
    {
      "word": "Waltzer",
      "length": 7,
      "combined_score": 379
    },
    {
      "word": "Waltzes",
      "length": 7,
      "combined_score": 379
    },
    {
      "word": "Wanders",
      "length": 7,
      "combined_score": 379
    },
    {
      "word": "Waniest",
      "length": 7,
      "combined_score": 379
    },
    {
      "word": "Wanters",
      "length": 7,
      "combined_score": 379
    },
    {
      "word": "Wanties",
      "length": 7,
      "combined_score": 379
    },
    {
      "word": "Wardens",
      "length": 7,
      "combined_score": 379
    },
    {
      "word": "Wariest",
      "length": 7,
      "combined_score": 379
    },
    {
      "word": "Wetland",
      "length": 7,
      "combined_score": 379
    },
    {
      "word": "Wilders",
      "length": 7,
      "combined_score": 379
    },
    {
      "word": "Wildest",
      "length": 7,
      "combined_score": 379
    },
    {
      "word": "Winders",
      "length": 7,
      "combined_score": 379
    },
    {
      "word": "Windles",
      "length": 7,
      "combined_score": 379
    },
    {
      "word": "Winters",
      "length": 7,
      "combined_score": 379
    },
    {
      "word": "Wizards",
      "length": 7,
      "combined_score": 379
    },
    {
      "word": "Zanders",
      "length": 7,
      "combined_score": 379
    },
    {
      "word": "Zaniest",
      "length": 7,
      "combined_score": 379
    },
    {
      "word": "Ersatz",
      "length": 6,
      "combined_score": 278
    },
    {
      "word": "Strand",
      "length": 6,
      "combined_score": 278
    },
    {
      "word": "Island",
      "length": 6,
      "combined_score": 278
    },
    {
      "word": "Linear",
      "length": 6,
      "combined_score": 278
    },
    {
      "word": "Listen",
      "length": 6,
      "combined_score": 278
    },
    {
      "word": "Rental",
      "length": 6,
      "combined_score": 278
    },
    {
      "word": "Retail",
      "length": 6,
      "combined_score": 278
    },
    {
      "word": "Silent",
      "length": 6,
      "combined_score": 278
    },
    {
      "word": "Strain",
      "length": 6,
      "combined_score": 278
    },
    {
      "word": "Stride",
      "length": 6,
      "combined_score": 278
    },
    {
      "word": "Waiter",
      "length": 6,
      "combined_score": 278
    },
    {
      "word": "Wander",
      "length": 6,
      "combined_score": 278
    },
    {
      "word": "Winter",
      "length": 6,
      "combined_score": 278
    },
    {
      "word": "Wizard",
      "length": 6,
      "combined_score": 278
    },
    {
      "word": "Answer",
      "length": 6,
      "combined_score": 213
    },
    {
      "word": "Alter",
      "length": 5,
      "combined_score": 147
    },
    {
      "word": "Ideal",
      "length": 5,
      "combined_score": 147
    },
    {
      "word": "Ideas",
      "length": 5,
      "combined_score": 147
    },
    {
      "word": "Later",
      "length": 5,
      "combined_score": 147
    },
    {
      "word": "Learn",
      "length": 5,
      "combined_score": 147
    },
    {
      "word": "Least",
      "length": 5,
      "combined_score": 147
    },
    {
      "word": "Liner",
      "length": 5,
      "combined_score": 147
    },
    {
      "word": "Lines",
      "length": 5,
      "combined_score": 147
    },
    {
      "word": "Raise",
      "length": 5,
      "combined_score": 147
    },
    {
      "word": "Rates",
      "length": 5,
      "combined_score": 147
    },
    {
      "word": "Saint",
      "length": 5,
      "combined_score": 147
    },
    {
      "word": "Slate",
      "length": 5,
      "combined_score": 147
    },
    {
      "word": "Stain",
      "length": 5,
      "combined_score": 147
    },
    {
      "word": "Stair",
      "length": 5,
      "combined_score": 147
    },
    {
      "word": "Stare",
      "length": 5,
      "combined_score": 147
    },
    {
      "word": "Steal",
      "length": 5,
      "combined_score": 147
    },
    {
      "word": "Swear",
      "length": 5,
      "combined_score": 147
    },
    {
      "word": "Sweat",
      "length": 5,
      "combined_score": 147
    },
    {
      "word": "Tears",
      "length": 5,
      "combined_score": 147
    },
    {
      "word": "Tired",
      "length": 5,
      "combined_score": 147
    },
    {
      "word": "Tires",
      "length": 5,
      "combined_score": 147
    },
    {
      "word": "Trade",
      "length": 5,
      "combined_score": 147
    },
    {
      "word": "Trail",
      "length": 5,
      "combined_score": 147
    },
    {
      "word": "Train",
      "length": 5,
      "combined_score": 147
    },
    {
      "word": "Trial",
      "length": 5,
      "combined_score": 147
    },
    {
      "word": "Waist",
      "length": 5,
      "combined_score": 147
    },
    {
      "word": "Waste",
      "length": 5,
      "combined_score": 147
    },
    {
      "word": "Water",
      "length": 5,
      "combined_score": 147
    },
    {
      "word": "Write",
      "length": 5,
      "combined_score": 147
    },
    {
      "word": "Aids",
      "length": 4,
      "combined_score": 82
    },
    {
      "word": "Airs",
      "length": 4,
      "combined_score": 82
    },
    {
      "word": "Arts",
      "length": 4,
      "combined_score": 82
    },
    {
      "word": "Deal",
      "length": 4,
      "combined_score": 82
    },
    {
      "word": "Dear",
      "length": 4,
      "combined_score": 82
    },
    {
      "word": "Dies",
      "length": 4,
      "combined_score": 82
    },
    {
      "word": "Diet",
      "length": 4,
      "combined_score": 82
    },
    {
      "word": "Earn",
      "length": 4,
      "combined_score": 82
    },
    {
      "word": "East",
      "length": 4,
      "combined_score": 82
    },
    {
      "word": "Land",
      "length": 4,
      "combined_score": 82
    },
    {
      "word": "Last",
      "length": 4,
      "combined_score": 82
    },
    {
      "word": "Lead",
      "length": 4,
      "combined_score": 82
    },
    {
      "word": "Lies",
      "length": 4,
      "combined_score": 82
    },
    {
      "word": "Line",
      "length": 4,
      "combined_score": 82
    },
    {
      "word": "List",
      "length": 4,
      "combined_score": 82
    },
    {
      "word": "Near",
      "length": 4,
      "combined_score": 82
    },
    {
      "word": "News",
      "length": 4,
      "combined_score": 82
    },
    {
      "word": "Rain",
      "length": 4,
      "combined_score": 82
    },
    {
      "word": "Rate",
      "length": 4,
      "combined_score": 82
    },
    {
      "word": "Read",
      "length": 4,
      "combined_score": 82
    },
    {
      "word": "Real",
      "length": 4,
      "combined_score": 82
    },
    {
      "word": "Rent",
      "length": 4,
      "combined_score": 82
    },
    {
      "word": "Rest",
      "length": 4,
      "combined_score": 82
    },
    {
      "word": "Ride",
      "length": 4,
      "combined_score": 82
    },
    {
      "word": "Rise",
      "length": 4,
      "combined_score": 82
    },
    {
      "word": "Said",
      "length": 4,
      "combined_score": 82
    },
    {
      "word": "Sail",
      "length": 4,
      "combined_score": 82
    },
    {
      "word": "Sale",
      "length": 4,
      "combined_score": 82
    },
    {
      "word": "Sand",
      "length": 4,
      "combined_score": 82
    },
    {
      "word": "Seat",
      "length": 4,
      "combined_score": 82
    },
    {
      "word": "Send",
      "length": 4,
      "combined_score": 82
    },
    {
      "word": "Side",
      "length": 4,
      "combined_score": 82
    },
    {
      "word": "Star",
      "length": 4,
      "combined_score": 82
    },
    {
      "word": "Tear",
      "length": 4,
      "combined_score": 82
    },
    {
      "word": "Tied",
      "length": 4,
      "combined_score": 82
    },
    {
      "word": "Tier",
      "length": 4,
      "combined_score": 82
    },
    {
      "word": "Wait",
      "length": 4,
      "combined_score": 82
    },
    {
      "word": "Ward",
      "length": 4,
      "combined_score": 82
    },
    {
      "word": "Ware",
      "length": 4,
      "combined_score": 82
    },
    {
      "word": "Warn",
      "length": 4,
      "combined_score": 82
    },
    {
      "word": "Wear",
      "length": 4,
      "combined_score": 82
    },
    {
      "word": "Wind",
      "length": 4,
      "combined_score": 82
    },
    {
      "word": "Wine",
      "length": 4,
      "combined_score": 82
    },
    {
      "word": "Wire",
      "length": 4,
      "combined_score": 82
    },
    {
      "word": "Wise",
      "length": 4,
      "combined_score": 82
    },
    {
      "word": "And",
      "length": 3,
      "combined_score": 10
    },
    {
      "word": "Are",
      "length": 3,
      "combined_score": 10
    },
    {
      "word": "Art",
      "length": 3,
      "combined_score": 10
    },
    {
      "word": "Eat",
      "length": 3,
      "combined_score": 10
    },
    {
      "word": "Era",
      "length": 3,
      "combined_score": 10
    },
    {
      "word": "Its",
      "length": 3,
      "combined_score": 10
    },
    {
      "word": "Law",
      "length": 3,
      "combined_score": 10
    },
    {
      "word": "Led",
      "length": 3,
      "combined_score": 10
    },
    {
      "word": "Let",
      "length": 3,
      "combined_score": 10
    },
    {
      "word": "Lie",
      "length": 3,
      "combined_score": 10
    },
    {
      "word": "New",
      "length": 3,
      "combined_score": 10
    },
    {
      "word": "Ran",
      "length": 3,
      "combined_score": 10
    },
    {
      "word": "Rat",
      "length": 3,
      "combined_score": 10
    },
    {
      "word": "Red",
      "length": 3,
      "combined_score": 10
    },
    {
      "word": "Sad",
      "length": 3,
      "combined_score": 10
    },
    {
      "word": "Sat",
      "length": 3,
      "combined_score": 10
    },
    {
      "word": "Saw",
      "length": 3,
      "combined_score": 10
    },
    {
      "word": "Sea",
      "length": 3,
      "combined_score": 10
    },
    {
      "word": "Set",
      "length": 3,
      "combined_score": 10
    },
    {
      "word": "Sit",
      "length": 3,
      "combined_score": 10
    },
    {
      "word": "Tan",
      "length": 3,
      "combined_score": 10
    },
    {
      "word": "Tea",
      "length": 3,
      "combined_score": 10
    },
    {
      "word": "Ten",
      "length": 3,
      "combined_score": 10
    },
    {
      "word": "Tie",
      "length": 3,
      "combined_score": 10
    },
    {
      "word": "War",
      "length": 3,
      "combined_score": 10
    },
    {
      "word": "Was",
      "length": 3,
      "combined_score": 10
    },
    {
      "word": "Wet",
      "length": 3,
      "combined_score": 10
    },
    {
      "word": "Win",
      "length": 3,
      "combined_score": 10
    }
  ]
}


>>>>>>> bb5c874b
<|MERGE_RESOLUTION|>--- conflicted
+++ resolved
@@ -2,11537 +2,1830 @@
   "seed_word": "SWITZERLAND",
   "words_list": [
     {
-      "word": "Drawliest",
-      "length": 9,
-<<<<<<< HEAD
-      "estimated_uncommonness": 5,
-      "combined_score": 240
-    },
-    {
-      "word": "Detrains",
-      "length": 8,
-      "estimated_uncommonness": 5,
-      "combined_score": 230
-    },
-    {
-      "word": "Dilaters",
-      "length": 8,
-      "estimated_uncommonness": 5,
-      "combined_score": 230
-    },
-    {
-      "word": "Entrails",
-      "length": 8,
-      "estimated_uncommonness": 5,
-      "combined_score": 230
-    },
-    {
-      "word": "Islander",
-      "length": 8,
-      "estimated_uncommonness": 5,
-      "combined_score": 230
-    },
-    {
-      "word": "Lardiest",
-      "length": 8,
-      "estimated_uncommonness": 5,
-      "combined_score": 230
-    },
-    {
-      "word": "Larniest",
-      "length": 8,
-      "estimated_uncommonness": 5,
-      "combined_score": 230
-    },
-    {
-      "word": "Latrines",
-      "length": 8,
-      "estimated_uncommonness": 5,
-      "combined_score": 230
-    },
-    {
-      "word": "Lawniest",
-      "length": 8,
-      "estimated_uncommonness": 5,
-      "combined_score": 230
-    },
-    {
-      "word": "Randiest",
-      "length": 8,
-      "estimated_uncommonness": 5,
-      "combined_score": 230
-    },
-    {
-      "word": "Ratlines",
-      "length": 8,
-      "estimated_uncommonness": 5,
-      "combined_score": 230
-    },
-    {
-      "word": "Redtails",
-      "length": 8,
-      "estimated_uncommonness": 5,
-      "combined_score": 230
-    },
-    {
-      "word": "Reinstal",
-      "length": 8,
-      "estimated_uncommonness": 5,
-      "combined_score": 230
-    },
-    {
-      "word": "Retinals",
-      "length": 8,
-      "estimated_uncommonness": 5,
-      "combined_score": 230
-    },
-    {
-      "word": "Slantier",
-      "length": 8,
-      "estimated_uncommonness": 5,
-      "combined_score": 230
-    },
-    {
-      "word": "Snirtled",
-      "length": 8,
-      "estimated_uncommonness": 5,
-      "combined_score": 230
-    },
-    {
-      "word": "Strained",
-      "length": 8,
-      "estimated_uncommonness": 5,
-      "combined_score": 230
-    },
-    {
-      "word": "Swindler",
-      "length": 8,
-      "estimated_uncommonness": 5,
-      "combined_score": 230
-    },
-    {
-      "word": "Tawdries",
-      "length": 8,
-      "estimated_uncommonness": 5,
-      "combined_score": 230
-    },
-    {
-      "word": "Tendrils",
-      "length": 8,
-      "estimated_uncommonness": 5,
-      "combined_score": 230
-    },
-    {
-      "word": "Tinwares",
-      "length": 8,
-      "estimated_uncommonness": 5,
-      "combined_score": 230
-    },
-    {
-      "word": "Trenails",
-      "length": 8,
-      "estimated_uncommonness": 5,
-      "combined_score": 230
-    },
-    {
-      "word": "Trindles",
-      "length": 8,
-      "estimated_uncommonness": 5,
-      "combined_score": 230
-    },
-    {
-      "word": "Waltzers",
-      "length": 8,
-      "estimated_uncommonness": 5,
-      "combined_score": 230
-    },
-    {
-      "word": "Warstled",
-      "length": 8,
-      "estimated_uncommonness": 5,
-      "combined_score": 230
-    },
-    {
-      "word": "Wetlands",
-      "length": 8,
-      "estimated_uncommonness": 5,
-      "combined_score": 230
-    },
-    {
-      "word": "Wrastled",
-      "length": 8,
-      "estimated_uncommonness": 5,
-      "combined_score": 230
-    },
-    {
-      "word": "Aldrins",
-      "length": 7,
-      "estimated_uncommonness": 3,
-      "combined_score": 120
-    },
-    {
-      "word": "Aliners",
-      "length": 7,
-      "estimated_uncommonness": 3,
-      "combined_score": 120
-    },
-    {
-      "word": "Anestri",
-      "length": 7,
-      "estimated_uncommonness": 3,
-      "combined_score": 120
-    },
-    {
-      "word": "Antired",
-      "length": 7,
-      "estimated_uncommonness": 3,
-      "combined_score": 120
-    },
-    {
-      "word": "Antlers",
-      "length": 7,
-      "estimated_uncommonness": 3,
-      "combined_score": 120
-    },
-    {
-      "word": "Antsier",
-      "length": 7,
-      "estimated_uncommonness": 3,
-      "combined_score": 120
-    },
-    {
-      "word": "Aridest",
-      "length": 7,
-      "estimated_uncommonness": 3,
-      "combined_score": 120
-    },
-    {
-      "word": "Asterid",
-      "length": 7,
-      "estimated_uncommonness": 3,
-      "combined_score": 120
-    },
-    {
-      "word": "Astride",
-      "length": 7,
-      "estimated_uncommonness": 3,
-      "combined_score": 120
-    },
-    {
-      "word": "Awniest",
-      "length": 7,
-      "estimated_uncommonness": 3,
-      "combined_score": 120
-    },
-    {
-      "word": "Darnels",
-      "length": 7,
-      "estimated_uncommonness": 3,
-      "combined_score": 120
-    },
-    {
-      "word": "Dartles",
-      "length": 7,
-      "estimated_uncommonness": 3,
-      "combined_score": 120
-    },
-    {
-      "word": "Dawners",
-      "length": 7,
-      "estimated_uncommonness": 3,
-      "combined_score": 120
-    },
-    {
-      "word": "Dawties",
-      "length": 7,
-      "estimated_uncommonness": 3,
-      "combined_score": 120
-    },
-    {
-      "word": "Denials",
-      "length": 7,
-      "estimated_uncommonness": 3,
-      "combined_score": 120
-    },
-    {
-      "word": "Dentals",
-      "length": 7,
-      "estimated_uncommonness": 3,
-      "combined_score": 120
-    },
-    {
-      "word": "Dentils",
-      "length": 7,
-      "estimated_uncommonness": 3,
-      "combined_score": 120
-    },
-    {
-      "word": "Derails",
-      "length": 7,
-      "estimated_uncommonness": 3,
-      "combined_score": 120
-    },
-    {
-      "word": "Destain",
-      "length": 7,
-      "estimated_uncommonness": 3,
-      "combined_score": 120
-    },
-    {
-      "word": "Details",
-      "length": 7,
-      "estimated_uncommonness": 3,
-      "combined_score": 120
-    },
-    {
-      "word": "Detains",
-      "length": 7,
-      "estimated_uncommonness": 3,
-      "combined_score": 120
-    },
-    {
-      "word": "Detrain",
-      "length": 7,
-      "estimated_uncommonness": 3,
-      "combined_score": 120
-    },
-    {
-      "word": "Dewanis",
-      "length": 7,
-      "estimated_uncommonness": 3,
-      "combined_score": 120
-    },
-    {
-      "word": "Dialers",
-      "length": 7,
-      "estimated_uncommonness": 3,
-      "combined_score": 120
-    },
-    {
-      "word": "Diaster",
-      "length": 7,
-      "estimated_uncommonness": 3,
-      "combined_score": 120
-    },
-    {
-      "word": "Dilater",
-      "length": 7,
-      "estimated_uncommonness": 3,
-      "combined_score": 120
-    },
-    {
-      "word": "Dilates",
-      "length": 7,
-      "estimated_uncommonness": 3,
-      "combined_score": 120
-    },
-    {
-      "word": "Disrate",
-      "length": 7,
-      "estimated_uncommonness": 3,
-      "combined_score": 120
-    },
-    {
-      "word": "Drazels",
-      "length": 7,
-      "estimated_uncommonness": 3,
-      "combined_score": 120
-    },
-    {
-      "word": "Eastlin",
-      "length": 7,
-      "estimated_uncommonness": 3,
-      "combined_score": 120
-    },
-    {
-      "word": "Elastin",
-      "length": 7,
-      "estimated_uncommonness": 3,
-      "combined_score": 120
-    },
-    {
-      "word": "Endarts",
-      "length": 7,
-      "estimated_uncommonness": 3,
-      "combined_score": 120
-    },
-    {
-      "word": "Enlards",
-      "length": 7,
-      "estimated_uncommonness": 3,
-      "combined_score": 120
-    },
-    {
-      "word": "Entails",
-      "length": 7,
-      "estimated_uncommonness": 3,
-      "combined_score": 120
-    },
-    {
-      "word": "Entrail",
-      "length": 7,
-      "estimated_uncommonness": 3,
-      "combined_score": 120
-    },
-    {
-      "word": "Indarts",
-      "length": 7,
-      "estimated_uncommonness": 3,
-      "combined_score": 120
-    },
-    {
-      "word": "Indwelt",
-      "length": 7,
-      "estimated_uncommonness": 3,
-      "combined_score": 120
-    },
-    {
-      "word": "Instead",
-      "length": 7,
-      "estimated_uncommonness": 3,
-      "combined_score": 120
-    },
-    {
-      "word": "Inwards",
-      "length": 7,
-      "estimated_uncommonness": 3,
-      "combined_score": 120
-    },
-    {
-      "word": "Landers",
-      "length": 7,
-      "estimated_uncommonness": 3,
-      "combined_score": 120
-    },
-    {
-      "word": "Latrine",
-      "length": 7,
-      "estimated_uncommonness": 3,
-      "combined_score": 120
-    },
-    {
-      "word": "Lawines",
-      "length": 7,
-      "estimated_uncommonness": 3,
-      "combined_score": 120
-    },
-    {
-      "word": "Lawnier",
-      "length": 7,
-      "estimated_uncommonness": 3,
-      "combined_score": 120
-    },
-    {
-      "word": "Laziest",
-      "length": 7,
-      "estimated_uncommonness": 3,
-      "combined_score": 120
-    },
-    {
-      "word": "Linters",
-      "length": 7,
-      "estimated_uncommonness": 3,
-      "combined_score": 120
-    },
-    {
-      "word": "Lizards",
-      "length": 7,
-      "estimated_uncommonness": 3,
-      "combined_score": 120
-    },
-    {
-      "word": "Nailers",
-      "length": 7,
-      "estimated_uncommonness": 3,
-      "combined_score": 120
-    },
-    {
-      "word": "Nailset",
-      "length": 7,
-      "estimated_uncommonness": 3,
-      "combined_score": 120
-    },
-    {
-      "word": "Nastier",
-      "length": 7,
-      "estimated_uncommonness": 3,
-      "combined_score": 120
-    },
-    {
-      "word": "Nidates",
-      "length": 7,
-      "estimated_uncommonness": 3,
-      "combined_score": 120
-    },
-    {
-      "word": "Randies",
-      "length": 7,
-      "estimated_uncommonness": 3,
-      "combined_score": 120
-    },
-    {
-      "word": "Ranzels",
-      "length": 7,
-      "estimated_uncommonness": 3,
-      "combined_score": 120
-    },
-    {
-      "word": "Ratines",
-      "length": 7,
-      "estimated_uncommonness": 3,
-      "combined_score": 120
-    },
-    {
-      "word": "Ratline",
-      "length": 7,
-      "estimated_uncommonness": 3,
-      "combined_score": 120
-    },
-    {
-      "word": "Ratlins",
-      "length": 7,
-      "estimated_uncommonness": 3,
-      "combined_score": 120
-    },
-    {
-      "word": "Realist",
-      "length": 7,
-      "estimated_uncommonness": 3,
-      "combined_score": 120
-    },
-    {
-      "word": "Redials",
-      "length": 7,
-      "estimated_uncommonness": 3,
-      "combined_score": 120
-    },
-    {
-      "word": "Redtail",
-      "length": 7,
-      "estimated_uncommonness": 3,
-      "combined_score": 120
-    },
-    {
-      "word": "Relands",
-      "length": 7,
-      "estimated_uncommonness": 3,
-      "combined_score": 120
-    },
-    {
-      "word": "Reliant",
-      "length": 7,
-      "estimated_uncommonness": 3,
-      "combined_score": 120
-    },
-    {
-      "word": "Renails",
-      "length": 7,
-      "estimated_uncommonness": 3,
-      "combined_score": 120
-    },
-    {
-      "word": "Rentals",
-      "length": 7,
-      "estimated_uncommonness": 3,
-      "combined_score": 120
-    },
-    {
-      "word": "Resiant",
-      "length": 7,
-      "estimated_uncommonness": 3,
-      "combined_score": 120
-    },
-    {
-      "word": "Retails",
-      "length": 7,
-      "estimated_uncommonness": 3,
-      "combined_score": 120
-    },
-    {
-      "word": "Retains",
-      "length": 7,
-      "estimated_uncommonness": 3,
-      "combined_score": 120
-    },
-    {
-      "word": "Retinal",
-      "length": 7,
-      "estimated_uncommonness": 3,
-      "combined_score": 120
-    },
-    {
-      "word": "Retinas",
-      "length": 7,
-      "estimated_uncommonness": 3,
-      "combined_score": 120
-    },
-    {
-      "word": "Retsina",
-      "length": 7,
-      "estimated_uncommonness": 3,
-      "combined_score": 120
-    },
-    {
-      "word": "Rewinds",
-      "length": 7,
-      "estimated_uncommonness": 3,
-      "combined_score": 120
-    },
-    {
-      "word": "Sainted",
-      "length": 7,
-      "estimated_uncommonness": 3,
-      "combined_score": 120
-    },
-    {
-      "word": "Salient",
-      "length": 7,
-      "estimated_uncommonness": 3,
-      "combined_score": 120
-    },
-    {
-      "word": "Saltern",
-      "length": 7,
-      "estimated_uncommonness": 3,
-      "combined_score": 120
-    },
-    {
-      "word": "Saltier",
-      "length": 7,
-      "estimated_uncommonness": 3,
-      "combined_score": 120
-    },
-    {
-      "word": "Saltine",
-      "length": 7,
-      "estimated_uncommonness": 3,
-      "combined_score": 120
-    },
-    {
-      "word": "Saltire",
-      "length": 7,
-      "estimated_uncommonness": 3,
-      "combined_score": 120
-    },
-    {
-      "word": "Sandier",
-      "length": 7,
-      "estimated_uncommonness": 3,
-      "combined_score": 120
-    },
-    {
-      "word": "Sardine",
-      "length": 7,
-      "estimated_uncommonness": 3,
-      "combined_score": 120
-    },
-    {
-      "word": "Satined",
-      "length": 7,
-      "estimated_uncommonness": 3,
-      "combined_score": 120
-    },
-    {
-      "word": "Sideral",
-      "length": 7,
-      "estimated_uncommonness": 3,
-      "combined_score": 120
-    },
-    {
-      "word": "Slainte",
-      "length": 7,
-      "estimated_uncommonness": 3,
-      "combined_score": 120
-    },
-    {
-      "word": "Slander",
-      "length": 7,
-      "estimated_uncommonness": 3,
-      "combined_score": 120
-    },
-    {
-      "word": "Slanted",
-      "length": 7,
-      "estimated_uncommonness": 3,
-      "combined_score": 120
-    },
-    {
-      "word": "Slanter",
-      "length": 7,
-      "estimated_uncommonness": 3,
-      "combined_score": 120
-    },
-    {
-      "word": "Slarted",
-      "length": 7,
-      "estimated_uncommonness": 3,
-      "combined_score": 120
-    },
-    {
-      "word": "Slatier",
-      "length": 7,
-      "estimated_uncommonness": 3,
-      "combined_score": 120
-    },
-    {
-      "word": "Slinter",
-      "length": 7,
-      "estimated_uncommonness": 3,
-      "combined_score": 120
-    },
-    {
-      "word": "Snailed",
-      "length": 7,
-      "estimated_uncommonness": 3,
-      "combined_score": 120
-    },
-    {
-      "word": "Snarled",
-      "length": 7,
-      "estimated_uncommonness": 3,
-      "combined_score": 120
-    },
-    {
-      "word": "Snirtle",
-      "length": 7,
-      "estimated_uncommonness": 3,
-      "combined_score": 120
-    },
-    {
-      "word": "Staider",
-      "length": 7,
-      "estimated_uncommonness": 3,
-      "combined_score": 120
-    },
-    {
-      "word": "Stained",
-      "length": 7,
-      "estimated_uncommonness": 3,
-      "combined_score": 120
-    },
-    {
-      "word": "Stainer",
-      "length": 7,
-      "estimated_uncommonness": 3,
-      "combined_score": 120
-    },
-    {
-      "word": "Staired",
-      "length": 7,
-      "estimated_uncommonness": 3,
-      "combined_score": 120
-    },
-    {
-      "word": "Stander",
-      "length": 7,
-      "estimated_uncommonness": 3,
-      "combined_score": 120
-    },
-    {
-      "word": "Staniel",
-      "length": 7,
-      "estimated_uncommonness": 3,
-      "combined_score": 120
-    },
-    {
-      "word": "Starned",
-      "length": 7,
-      "estimated_uncommonness": 3,
-      "combined_score": 120
-    },
-    {
-      "word": "Starnie",
-      "length": 7,
-      "estimated_uncommonness": 3,
-      "combined_score": 120
-    },
-    {
-      "word": "Stearin",
-      "length": 7,
-      "estimated_uncommonness": 3,
-      "combined_score": 120
-    },
-    {
-      "word": "Sternal",
-      "length": 7,
-      "estimated_uncommonness": 3,
-      "combined_score": 120
-    },
-    {
-      "word": "Steward",
-      "length": 7,
-      "estimated_uncommonness": 3,
-      "combined_score": 120
-    },
-    {
-      "word": "Strawed",
-      "length": 7,
-      "estimated_uncommonness": 3,
-      "combined_score": 120
-    },
-    {
-      "word": "Strawen",
-      "length": 7,
-      "estimated_uncommonness": 3,
-      "combined_score": 120
-    },
-    {
-      "word": "Swalier",
-      "length": 7,
-      "estimated_uncommonness": 3,
-      "combined_score": 120
-    },
-    {
-      "word": "Swindle",
-      "length": 7,
-      "estimated_uncommonness": 3,
-      "combined_score": 120
-    },
-    {
-      "word": "Swirled",
-      "length": 7,
-      "estimated_uncommonness": 3,
-      "combined_score": 120
-    },
-    {
-      "word": "Tailers",
-      "length": 7,
-      "estimated_uncommonness": 3,
-      "combined_score": 120
-    },
-    {
-      "word": "Tardies",
-      "length": 7,
-      "estimated_uncommonness": 3,
-      "combined_score": 120
-    },
-    {
-      "word": "Tawnier",
-      "length": 7,
-      "estimated_uncommonness": 3,
-      "combined_score": 120
-    },
-    {
-      "word": "Tawnies",
-      "length": 7,
-      "estimated_uncommonness": 3,
-      "combined_score": 120
-    },
-    {
-      "word": "Tenails",
-      "length": 7,
-      "estimated_uncommonness": 3,
-      "combined_score": 120
-    },
-    {
-      "word": "Tendril",
-      "length": 7,
-      "estimated_uncommonness": 3,
-      "combined_score": 120
-    },
-    {
-      "word": "Tindals",
-      "length": 7,
-      "estimated_uncommonness": 3,
-      "combined_score": 120
-    },
-    {
-      "word": "Tinders",
-      "length": 7,
-      "estimated_uncommonness": 3,
-      "combined_score": 120
-    },
-    {
-      "word": "Tinware",
-      "length": 7,
-      "estimated_uncommonness": 3,
-      "combined_score": 120
-    },
-    {
-      "word": "Tirades",
-      "length": 7,
-      "estimated_uncommonness": 3,
-      "combined_score": 120
-    },
-    {
-      "word": "Trailed",
-      "length": 7,
-      "estimated_uncommonness": 3,
-      "combined_score": 120
-    },
-    {
-      "word": "Trained",
-      "length": 7,
-      "estimated_uncommonness": 3,
-      "combined_score": 120
-    },
-    {
-      "word": "Trawled",
-      "length": 7,
-      "estimated_uncommonness": 3,
-      "combined_score": 120
-    },
-    {
-      "word": "Trenail",
-      "length": 7,
-      "estimated_uncommonness": 3,
-      "combined_score": 120
-    },
-    {
-      "word": "Trindle",
-      "length": 7,
-      "estimated_uncommonness": 3,
-      "combined_score": 120
-    },
-    {
-      "word": "Twiners",
-      "length": 7,
-      "estimated_uncommonness": 3,
-      "combined_score": 120
-    },
-    {
-      "word": "Twirled",
-      "length": 7,
-      "estimated_uncommonness": 3,
-      "combined_score": 120
-    },
-    {
-      "word": "Wailers",
-      "length": 7,
-      "estimated_uncommonness": 3,
-      "combined_score": 120
-    },
-    {
-      "word": "Waisted",
-      "length": 7,
-      "estimated_uncommonness": 3,
-      "combined_score": 120
-    },
-    {
-      "word": "Waister",
-      "length": 7,
-      "estimated_uncommonness": 3,
-      "combined_score": 120
-    },
-    {
-      "word": "Waiters",
-      "length": 7,
-      "estimated_uncommonness": 3,
-      "combined_score": 120
-    },
-    {
-      "word": "Waliest",
-      "length": 7,
-      "estimated_uncommonness": 3,
-      "combined_score": 120
-    },
-    {
-      "word": "Waltier",
-      "length": 7,
-      "estimated_uncommonness": 3,
-      "combined_score": 120
-    },
-    {
-      "word": "Waltzed",
-      "length": 7,
-      "estimated_uncommonness": 3,
-      "combined_score": 120
-    },
-    {
-      "word": "Waltzer",
-      "length": 7,
-      "estimated_uncommonness": 3,
-      "combined_score": 120
-    },
-    {
-      "word": "Waltzes",
-      "length": 7,
-      "estimated_uncommonness": 3,
-      "combined_score": 120
-    },
-    {
-      "word": "Wanders",
-      "length": 7,
-      "estimated_uncommonness": 3,
-      "combined_score": 120
-    },
-    {
-      "word": "Waniest",
-      "length": 7,
-      "estimated_uncommonness": 3,
-      "combined_score": 120
-    },
-    {
-      "word": "Wanters",
-      "length": 7,
-      "estimated_uncommonness": 3,
-      "combined_score": 120
-    },
-    {
-      "word": "Wanties",
-      "length": 7,
-      "estimated_uncommonness": 3,
-      "combined_score": 120
-    },
-    {
-      "word": "Wardens",
-      "length": 7,
-      "estimated_uncommonness": 3,
-      "combined_score": 120
-    },
-    {
-      "word": "Wariest",
-      "length": 7,
-      "estimated_uncommonness": 3,
-      "combined_score": 120
-    },
-    {
-      "word": "Warsled",
-      "length": 7,
-      "estimated_uncommonness": 3,
-      "combined_score": 120
-    },
-    {
-      "word": "Warstle",
-      "length": 7,
-      "estimated_uncommonness": 3,
-      "combined_score": 120
-    },
-    {
-      "word": "Wastrel",
-      "length": 7,
-      "estimated_uncommonness": 3,
-      "combined_score": 120
-    },
-    {
-      "word": "Wastrie",
-      "length": 7,
-      "estimated_uncommonness": 3,
-      "combined_score": 120
-    },
-    {
-      "word": "Westlin",
-      "length": 7,
-      "estimated_uncommonness": 3,
-      "combined_score": 120
-    },
-    {
-      "word": "Wetland",
-      "length": 7,
-      "estimated_uncommonness": 3,
-      "combined_score": 120
-    },
-    {
-      "word": "Wezands",
-      "length": 7,
-      "estimated_uncommonness": 3,
-      "combined_score": 120
-    },
-    {
-      "word": "Wilders",
-      "length": 7,
-      "estimated_uncommonness": 3,
-      "combined_score": 120
-    },
-    {
-      "word": "Wildest",
-      "length": 7,
-      "estimated_uncommonness": 3,
-      "combined_score": 120
-    },
-    {
-      "word": "Winders",
-      "length": 7,
-      "estimated_uncommonness": 3,
-      "combined_score": 120
-    },
-    {
-      "word": "Windles",
-      "length": 7,
-      "estimated_uncommonness": 3,
-      "combined_score": 120
-    },
-    {
-      "word": "Winters",
-      "length": 7,
-      "estimated_uncommonness": 3,
-      "combined_score": 120
-    },
-    {
-      "word": "Wintled",
-      "length": 7,
-      "estimated_uncommonness": 3,
-      "combined_score": 120
-    },
-    {
-      "word": "Wintles",
-      "length": 7,
-      "estimated_uncommonness": 3,
-      "combined_score": 120
-    },
-    {
-      "word": "Wizards",
-      "length": 7,
-      "estimated_uncommonness": 3,
-      "combined_score": 120
-    },
-    {
-      "word": "Wrasted",
-      "length": 7,
-      "estimated_uncommonness": 3,
-      "combined_score": 120
-    },
-    {
-      "word": "Wrastle",
-      "length": 7,
-      "estimated_uncommonness": 3,
-      "combined_score": 120
-    },
-    {
-      "word": "Wrizled",
-      "length": 7,
-      "estimated_uncommonness": 3,
-      "combined_score": 120
-    },
-    {
-      "word": "Zanders",
-      "length": 7,
-      "estimated_uncommonness": 3,
-      "combined_score": 120
-    },
-    {
-      "word": "Zaniest",
-      "length": 7,
-      "estimated_uncommonness": 3,
-      "combined_score": 120
-    },
-    {
-      "word": "Zeatins",
-      "length": 7,
-      "estimated_uncommonness": 3,
-      "combined_score": 120
-    },
-    {
-      "word": "Zelants",
-      "length": 7,
-      "estimated_uncommonness": 3,
-      "combined_score": 120
-    },
-    {
-      "word": "Aiders",
-      "length": 6,
-      "estimated_uncommonness": 3,
-      "combined_score": 110
-    },
-    {
-      "word": "Airest",
-      "length": 6,
-      "estimated_uncommonness": 3,
-      "combined_score": 110
-    },
-    {
-      "word": "Airned",
-      "length": 6,
-      "estimated_uncommonness": 3,
-      "combined_score": 110
-    },
-    {
-      "word": "Airted",
-      "length": 6,
-      "estimated_uncommonness": 3,
-      "combined_score": 110
-    },
-    {
-      "word": "Aisled",
-      "length": 6,
-      "estimated_uncommonness": 3,
-      "combined_score": 110
-    },
-    {
-      "word": "Aizles",
-      "length": 6,
-      "estimated_uncommonness": 3,
-      "combined_score": 110
-    },
-    {
-      "word": "Aldern",
-      "length": 6,
-      "estimated_uncommonness": 3,
-      "combined_score": 110
-    },
-    {
-      "word": "Alders",
-      "length": 6,
-      "estimated_uncommonness": 3,
-      "combined_score": 110
-    },
-    {
-      "word": "Aldrin",
-      "length": 6,
-      "estimated_uncommonness": 3,
-      "combined_score": 110
-    },
-    {
-      "word": "Alerts",
-      "length": 6,
-      "estimated_uncommonness": 3,
-      "combined_score": 110
-    },
-    {
-      "word": "Aliens",
-      "length": 6,
-      "estimated_uncommonness": 3,
-      "combined_score": 110
-    },
-    {
-      "word": "Alined",
-      "length": 6,
-      "estimated_uncommonness": 3,
-      "combined_score": 110
-    },
-    {
-      "word": "Aliner",
-      "length": 6,
-      "estimated_uncommonness": 3,
-      "combined_score": 110
-    },
-    {
-      "word": "Alines",
-      "length": 6,
-      "estimated_uncommonness": 3,
-      "combined_score": 110
-    },
-    {
-      "word": "Altern",
-      "length": 6,
-      "estimated_uncommonness": 3,
-      "combined_score": 110
-    },
-    {
-      "word": "Alters",
-      "length": 6,
-      "estimated_uncommonness": 3,
-      "combined_score": 110
-    },
-    {
-      "word": "Answer",
-      "length": 6,
-      "estimated_uncommonness": 3,
-      "combined_score": 110
-    },
-    {
-      "word": "Antler",
-      "length": 6,
-      "estimated_uncommonness": 3,
-      "combined_score": 110
-    },
-    {
-      "word": "Antres",
-      "length": 6,
-      "estimated_uncommonness": 3,
-      "combined_score": 110
-    },
-    {
-      "word": "Ardent",
-      "length": 6,
-      "estimated_uncommonness": 3,
-      "combined_score": 110
-    },
-    {
-      "word": "Ariels",
-      "length": 6,
-      "estimated_uncommonness": 3,
-      "combined_score": 110
-    },
-    {
-      "word": "Ariled",
-      "length": 6,
-      "estimated_uncommonness": 3,
-      "combined_score": 110
-    },
-    {
-      "word": "Arisen",
-      "length": 6,
-      "estimated_uncommonness": 3,
-      "combined_score": 110
-    },
-    {
-      "word": "Arsine",
-      "length": 6,
-      "estimated_uncommonness": 3,
-      "combined_score": 110
-    },
-    {
-      "word": "Artels",
-      "length": 6,
-      "estimated_uncommonness": 3,
-      "combined_score": 110
-    },
-    {
-      "word": "Arties",
-      "length": 6,
-      "estimated_uncommonness": 3,
-      "combined_score": 110
-    },
-    {
-      "word": "Astern",
-      "length": 6,
-      "estimated_uncommonness": 3,
-      "combined_score": 110
-    },
-    {
-      "word": "Aswirl",
-      "length": 6,
-      "estimated_uncommonness": 3,
-      "combined_score": 110
-    },
-    {
-      "word": "Awners",
-      "length": 6,
-      "estimated_uncommonness": 3,
-      "combined_score": 110
-    },
-    {
-      "word": "Awnier",
-      "length": 6,
-      "estimated_uncommonness": 3,
-      "combined_score": 110
-    },
-    {
-      "word": "Azides",
-      "length": 6,
-      "estimated_uncommonness": 3,
-      "combined_score": 110
-    },
-    {
-      "word": "Azines",
-      "length": 6,
-      "estimated_uncommonness": 3,
-      "combined_score": 110
-    },
-    {
-      "word": "Daines",
-      "length": 6,
-      "estimated_uncommonness": 3,
-      "combined_score": 110
-    },
-    {
-      "word": "Darnel",
-      "length": 6,
-      "estimated_uncommonness": 3,
-      "combined_score": 110
-    },
-    {
-      "word": "Dartle",
-      "length": 6,
-      "estimated_uncommonness": 3,
-      "combined_score": 110
-    },
-    {
-      "word": "Darzis",
-      "length": 6,
-      "estimated_uncommonness": 3,
-      "combined_score": 110
-    },
-    {
-      "word": "Daters",
-      "length": 6,
-      "estimated_uncommonness": 3,
-      "combined_score": 110
-    },
-    {
-      "word": "Dawner",
-      "length": 6,
-      "estimated_uncommonness": 3,
-      "combined_score": 110
-    },
-    {
-      "word": "Dawtie",
-      "length": 6,
-      "estimated_uncommonness": 3,
-      "combined_score": 110
-    },
-    {
-      "word": "Dazers",
-      "length": 6,
-      "estimated_uncommonness": 3,
-      "combined_score": 110
-    },
-    {
-      "word": "Deairs",
-      "length": 6,
-      "estimated_uncommonness": 3,
-      "combined_score": 110
-    },
-    {
-      "word": "Dearns",
-      "length": 6,
-      "estimated_uncommonness": 3,
-      "combined_score": 110
-    },
-    {
-      "word": "Deasil",
-      "length": 6,
-      "estimated_uncommonness": 3,
-      "combined_score": 110
-    },
-    {
-      "word": "Delist",
-      "length": 6,
-      "estimated_uncommonness": 3,
-      "combined_score": 110
-    },
-    {
-      "word": "Deltas",
-      "length": 6,
-      "estimated_uncommonness": 3,
-      "combined_score": 110
-    },
-    {
-      "word": "Denari",
-      "length": 6,
-      "estimated_uncommonness": 3,
-      "combined_score": 110
-    },
-    {
-      "word": "Denars",
-      "length": 6,
-      "estimated_uncommonness": 3,
-      "combined_score": 110
-    },
-    {
-      "word": "Denial",
-      "length": 6,
-      "estimated_uncommonness": 3,
-      "combined_score": 110
-    },
-    {
-      "word": "Dental",
-      "length": 6,
-      "estimated_uncommonness": 3,
-      "combined_score": 110
-    },
-    {
-      "word": "Dentil",
-      "length": 6,
-      "estimated_uncommonness": 3,
-      "combined_score": 110
-    },
-    {
-      "word": "Derail",
-      "length": 6,
-      "estimated_uncommonness": 3,
-      "combined_score": 110
-    },
-    {
-      "word": "Derats",
-      "length": 6,
-      "estimated_uncommonness": 3,
-      "combined_score": 110
-    },
-    {
-      "word": "Desalt",
-      "length": 6,
-      "estimated_uncommonness": 3,
-      "combined_score": 110
-    },
-    {
-      "word": "Detail",
-      "length": 6,
-      "estimated_uncommonness": 3,
-      "combined_score": 110
-    },
-    {
-      "word": "Detain",
-      "length": 6,
-      "estimated_uncommonness": 3,
-      "combined_score": 110
-    },
-    {
-      "word": "Dewani",
-      "length": 6,
-      "estimated_uncommonness": 3,
-      "combined_score": 110
-    },
-    {
-      "word": "Dewans",
-      "length": 6,
-      "estimated_uncommonness": 3,
-      "combined_score": 110
-    },
-    {
-      "word": "Dewars",
-      "length": 6,
-      "estimated_uncommonness": 3,
-      "combined_score": 110
-    },
-    {
-      "word": "Dialer",
-      "length": 6,
-      "estimated_uncommonness": 3,
-      "combined_score": 110
-    },
-    {
-      "word": "Dilate",
-      "length": 6,
-      "estimated_uncommonness": 3,
-      "combined_score": 110
-    },
-    {
-      "word": "Dinars",
-      "length": 6,
-      "estimated_uncommonness": 3,
-      "combined_score": 110
-    },
-    {
-      "word": "Diners",
-      "length": 6,
-      "estimated_uncommonness": 3,
-      "combined_score": 110
-    },
-    {
-      "word": "Direst",
-      "length": 6,
-      "estimated_uncommonness": 3,
-      "combined_score": 110
-    },
-    {
-      "word": "Distal",
-      "length": 6,
-      "estimated_uncommonness": 3,
-      "combined_score": 110
-    },
-    {
-      "word": "Ditals",
-      "length": 6,
-      "estimated_uncommonness": 3,
-      "combined_score": 110
-    },
-    {
-      "word": "Ditzes",
-      "length": 6,
-      "estimated_uncommonness": 3,
-      "combined_score": 110
-    },
-    {
-      "word": "Diwans",
-      "length": 6,
-      "estimated_uncommonness": 3,
-      "combined_score": 110
-    },
-    {
-      "word": "Dizens",
-      "length": 6,
-      "estimated_uncommonness": 3,
-      "combined_score": 110
-    },
-    {
-      "word": "Drails",
-      "length": 6,
-      "estimated_uncommonness": 3,
-      "combined_score": 110
-    },
-    {
-      "word": "Drains",
-      "length": 6,
-      "estimated_uncommonness": 3,
-      "combined_score": 110
-    },
-    {
-      "word": "Drants",
-      "length": 6,
-      "estimated_uncommonness": 3,
-      "combined_score": 110
-    },
-    {
-      "word": "Drawls",
-      "length": 6,
-      "estimated_uncommonness": 3,
-      "combined_score": 110
-    },
-    {
-      "word": "Drazel",
-      "length": 6,
-      "estimated_uncommonness": 3,
-      "combined_score": 110
-    },
-    {
-      "word": "Driest",
-      "length": 6,
-      "estimated_uncommonness": 3,
-      "combined_score": 110
-    },
-    {
-      "word": "Dwales",
-      "length": 6,
-      "estimated_uncommonness": 3,
-      "combined_score": 110
-    },
-    {
-      "word": "Dwiles",
-      "length": 6,
-      "estimated_uncommonness": 3,
-      "combined_score": 110
-    },
-    {
-      "word": "Dwines",
-      "length": 6,
-      "estimated_uncommonness": 3,
-      "combined_score": 110
-    },
-    {
-      "word": "Elains",
-      "length": 6,
-      "estimated_uncommonness": 3,
-      "combined_score": 110
-    },
-    {
-      "word": "Elands",
-      "length": 6,
-      "estimated_uncommonness": 3,
-      "combined_score": 110
-    },
-    {
-      "word": "Eldins",
-      "length": 6,
-      "estimated_uncommonness": 3,
-      "combined_score": 110
-    },
-    {
-      "word": "Eliads",
-      "length": 6,
-      "estimated_uncommonness": 3,
-      "combined_score": 110
-    },
-    {
-      "word": "Elints",
-      "length": 6,
-      "estimated_uncommonness": 3,
-      "combined_score": 110
-    },
-    {
-      "word": "Endart",
-      "length": 6,
-      "estimated_uncommonness": 3,
-      "combined_score": 110
-    },
-    {
-      "word": "Enlard",
-      "length": 6,
-      "estimated_uncommonness": 3,
-      "combined_score": 110
-    },
-    {
-      "word": "Enlist",
-      "length": 6,
-      "estimated_uncommonness": 3,
-      "combined_score": 110
-    },
-    {
-      "word": "Entail",
-      "length": 6,
-      "estimated_uncommonness": 3,
-      "combined_score": 110
-    },
-    {
-      "word": "Ersatz",
-      "length": 6,
-      "estimated_uncommonness": 3,
-      "combined_score": 110
-    },
-    {
-      "word": "Estral",
-      "length": 6,
-      "estimated_uncommonness": 3,
-      "combined_score": 110
-    },
-    {
-      "word": "Estrin",
-      "length": 6,
-      "estimated_uncommonness": 3,
-      "combined_score": 110
-    },
-    {
-      "word": "Idants",
-      "length": 6,
-      "estimated_uncommonness": 3,
-      "combined_score": 110
-    },
-    {
-      "word": "Ideals",
-      "length": 6,
-      "estimated_uncommonness": 3,
-      "combined_score": 110
-    },
-    {
-      "word": "Idents",
-      "length": 6,
-      "estimated_uncommonness": 3,
-      "combined_score": 110
-    },
-    {
-      "word": "Idlers",
-      "length": 6,
-      "estimated_uncommonness": 3,
-      "combined_score": 110
-    },
-    {
-      "word": "Idlest",
-      "length": 6,
-      "estimated_uncommonness": 3,
-      "combined_score": 110
-    },
-    {
-      "word": "Indart",
-      "length": 6,
-      "estimated_uncommonness": 3,
-      "combined_score": 110
-    },
-    {
-      "word": "Indews",
-      "length": 6,
-      "estimated_uncommonness": 3,
-      "combined_score": 110
-    },
-    {
-      "word": "Inerts",
-      "length": 6,
-      "estimated_uncommonness": 3,
-      "combined_score": 110
-    },
-    {
-      "word": "Inlets",
-      "length": 6,
-      "estimated_uncommonness": 3,
-      "combined_score": 110
-    },
-    {
-      "word": "Insert",
-      "length": 6,
-      "estimated_uncommonness": 3,
-      "combined_score": 110
-    },
-    {
-      "word": "Instal",
-      "length": 6,
-      "estimated_uncommonness": 3,
-      "combined_score": 110
-    },
-    {
-      "word": "Instar",
-      "length": 6,
-      "estimated_uncommonness": 3,
-      "combined_score": 110
-    },
-    {
-      "word": "Intels",
-      "length": 6,
-      "estimated_uncommonness": 3,
-      "combined_score": 110
-    },
-    {
-      "word": "Inters",
-      "length": 6,
-      "estimated_uncommonness": 3,
-      "combined_score": 110
-    },
-    {
-      "word": "Inward",
-      "length": 6,
-      "estimated_uncommonness": 3,
-      "combined_score": 110
-    },
-    {
-      "word": "Irades",
-      "length": 6,
-      "estimated_uncommonness": 3,
-      "combined_score": 110
-    },
-    {
-      "word": "Island",
-      "length": 6,
-      "estimated_uncommonness": 3,
-      "combined_score": 110
-    },
-    {
-      "word": "Izards",
-      "length": 6,
-      "estimated_uncommonness": 3,
-      "combined_score": 110
-    },
-    {
-      "word": "Ladens",
-      "length": 6,
-      "estimated_uncommonness": 3,
-      "combined_score": 110
-    },
-    {
-      "word": "Laders",
-      "length": 6,
-      "estimated_uncommonness": 3,
-      "combined_score": 110
-    },
-    {
-      "word": "Ladies",
-      "length": 6,
-      "estimated_uncommonness": 3,
-      "combined_score": 110
-    },
-    {
-      "word": "Lairds",
-      "length": 6,
-      "estimated_uncommonness": 3,
-      "combined_score": 110
-    },
-    {
-      "word": "Laired",
-      "length": 6,
-      "estimated_uncommonness": 3,
-      "combined_score": 110
-    },
-    {
-      "word": "Lander",
-      "length": 6,
-      "estimated_uncommonness": 3,
-      "combined_score": 110
-    },
-    {
-      "word": "Landes",
-      "length": 6,
-      "estimated_uncommonness": 3,
-      "combined_score": 110
-    },
-    {
-      "word": "Larine",
-      "length": 6,
-      "estimated_uncommonness": 3,
-      "combined_score": 110
-    },
-    {
-      "word": "Larned",
-      "length": 6,
-      "estimated_uncommonness": 3,
-      "combined_score": 110
-    },
-    {
-      "word": "Lasted",
-      "length": 6,
-      "estimated_uncommonness": 3,
-      "combined_score": 110
-    },
-    {
-      "word": "Laster",
-      "length": 6,
-      "estimated_uncommonness": 3,
-      "combined_score": 110
-    },
-    {
-      "word": "Latens",
-      "length": 6,
-      "estimated_uncommonness": 3,
-      "combined_score": 110
-    },
-    {
-      "word": "Lawest",
-      "length": 6,
-      "estimated_uncommonness": 3,
-      "combined_score": 110
-    },
-    {
-      "word": "Lawine",
-      "length": 6,
-      "estimated_uncommonness": 3,
-      "combined_score": 110
-    },
-    {
-      "word": "Lawins",
-      "length": 6,
-      "estimated_uncommonness": 3,
-      "combined_score": 110
-    },
-    {
-      "word": "Lawned",
-      "length": 6,
-      "estimated_uncommonness": 3,
-      "combined_score": 110
-    },
-    {
-      "word": "Lazied",
-      "length": 6,
-      "estimated_uncommonness": 3,
-      "combined_score": 110
-    },
-    {
-      "word": "Lazier",
-      "length": 6,
-      "estimated_uncommonness": 3,
-      "combined_score": 110
-    },
-    {
-      "word": "Lazies",
-      "length": 6,
-      "estimated_uncommonness": 3,
-      "combined_score": 110
-    },
-    {
-      "word": "Learns",
-      "length": 6,
-      "estimated_uncommonness": 3,
-      "combined_score": 110
-    },
-    {
-      "word": "Learnt",
-      "length": 6,
-      "estimated_uncommonness": 3,
-      "combined_score": 110
-    },
-    {
-      "word": "Lianes",
-      "length": 6,
-      "estimated_uncommonness": 3,
-      "combined_score": 110
-    },
-    {
-      "word": "Liards",
-      "length": 6,
-      "estimated_uncommonness": 3,
-      "combined_score": 110
-    },
-    {
-      "word": "Lidars",
-      "length": 6,
-      "estimated_uncommonness": 3,
-      "combined_score": 110
-    },
-    {
-      "word": "Linear",
-      "length": 6,
-      "estimated_uncommonness": 3,
-      "combined_score": 110
-    },
-    {
-      "word": "Liners",
-      "length": 6,
-      "estimated_uncommonness": 3,
-      "combined_score": 110
-    },
-    {
-      "word": "Linted",
-      "length": 6,
-      "estimated_uncommonness": 3,
-      "combined_score": 110
-    },
-    {
-      "word": "Linter",
-      "length": 6,
-      "estimated_uncommonness": 3,
-      "combined_score": 110
-    },
-    {
-      "word": "Listed",
-      "length": 6,
-      "estimated_uncommonness": 3,
-      "combined_score": 110
-    },
-    {
-      "word": "Listen",
-      "length": 6,
-      "estimated_uncommonness": 3,
-      "combined_score": 110
-    },
-    {
-      "word": "Lister",
-      "length": 6,
-      "estimated_uncommonness": 3,
-      "combined_score": 110
-    },
-    {
-      "word": "Liters",
-      "length": 6,
-      "estimated_uncommonness": 3,
-      "combined_score": 110
-    },
-    {
-      "word": "Litres",
-      "length": 6,
-      "estimated_uncommonness": 3,
-      "combined_score": 110
-    },
-    {
-      "word": "Lizard",
-      "length": 6,
-      "estimated_uncommonness": 3,
-      "combined_score": 110
-    },
-    {
-      "word": "Nadirs",
-      "length": 6,
-      "estimated_uncommonness": 3,
-      "combined_score": 110
-    },
-    {
-      "word": "Nailed",
-      "length": 6,
-      "estimated_uncommonness": 3,
-      "combined_score": 110
-    },
-    {
-      "word": "Nailer",
-      "length": 6,
-      "estimated_uncommonness": 3,
-      "combined_score": 110
-    },
-    {
-      "word": "Naleds",
-      "length": 6,
-      "estimated_uncommonness": 3,
-      "combined_score": 110
-    },
-    {
-      "word": "Nazirs",
-      "length": 6,
-      "estimated_uncommonness": 3,
-      "combined_score": 110
-    },
-    {
-      "word": "Nerals",
-      "length": 6,
-      "estimated_uncommonness": 3,
-      "combined_score": 110
-    },
-    {
-      "word": "Nidate",
-      "length": 6,
-      "estimated_uncommonness": 3,
-      "combined_score": 110
-    },
-    {
-      "word": "Nirled",
-      "length": 6,
-      "estimated_uncommonness": 3,
-      "combined_score": 110
-    },
-    {
-      "word": "Niters",
-      "length": 6,
-      "estimated_uncommonness": 3,
-      "combined_score": 110
-    },
-    {
-      "word": "Nitres",
-      "length": 6,
-      "estimated_uncommonness": 3,
-      "combined_score": 110
-    },
-    {
-      "word": "Railed",
-      "length": 6,
-      "estimated_uncommonness": 3,
-      "combined_score": 110
-    },
-    {
-      "word": "Railes",
-      "length": 6,
-      "estimated_uncommonness": 3,
-      "combined_score": 110
-    },
-    {
-      "word": "Rained",
-      "length": 6,
-      "estimated_uncommonness": 3,
-      "combined_score": 110
-    },
-    {
-      "word": "Raines",
-      "length": 6,
-      "estimated_uncommonness": 3,
-      "combined_score": 110
-    },
-    {
-      "word": "Raised",
-      "length": 6,
-      "estimated_uncommonness": 3,
-      "combined_score": 110
-    },
-    {
-      "word": "Raited",
-      "length": 6,
-      "estimated_uncommonness": 3,
-      "combined_score": 110
-    },
-    {
-      "word": "Randie",
-      "length": 6,
-      "estimated_uncommonness": 3,
-      "combined_score": 110
-    },
-    {
-      "word": "Ranids",
-      "length": 6,
-      "estimated_uncommonness": 3,
-      "combined_score": 110
-    },
-    {
-      "word": "Ransel",
-      "length": 6,
-      "estimated_uncommonness": 3,
-      "combined_score": 110
-    },
-    {
-      "word": "Ranted",
-      "length": 6,
-      "estimated_uncommonness": 3,
-      "combined_score": 110
-    },
-    {
-      "word": "Ranzel",
-      "length": 6,
-      "estimated_uncommonness": 3,
-      "combined_score": 110
-    },
-    {
-      "word": "Ratels",
-      "length": 6,
-      "estimated_uncommonness": 3,
-      "combined_score": 110
-    },
-    {
-      "word": "Ratine",
-      "length": 6,
-      "estimated_uncommonness": 3,
-      "combined_score": 110
-    },
-    {
-      "word": "Ratlin",
-      "length": 6,
-      "estimated_uncommonness": 3,
-      "combined_score": 110
-    },
-    {
-      "word": "Rawest",
-      "length": 6,
-      "estimated_uncommonness": 3,
-      "combined_score": 110
-    },
-    {
-      "word": "Rawins",
-      "length": 6,
-      "estimated_uncommonness": 3,
-      "combined_score": 110
-    },
-    {
-      "word": "Redans",
-      "length": 6,
-      "estimated_uncommonness": 3,
-      "combined_score": 110
-    },
-    {
-      "word": "Redial",
-      "length": 6,
-      "estimated_uncommonness": 3,
-      "combined_score": 110
-    },
-    {
-      "word": "Redias",
-      "length": 6,
-      "estimated_uncommonness": 3,
-      "combined_score": 110
-    },
-    {
-      "word": "Relaid",
-      "length": 6,
-      "estimated_uncommonness": 3,
-      "combined_score": 110
-    },
-    {
-      "word": "Reland",
-      "length": 6,
-      "estimated_uncommonness": 3,
-      "combined_score": 110
-    },
-    {
-      "word": "Relist",
-      "length": 6,
-      "estimated_uncommonness": 3,
-      "combined_score": 110
-    },
-    {
-      "word": "Renail",
-      "length": 6,
-      "estimated_uncommonness": 3,
-      "combined_score": 110
-    },
-    {
-      "word": "Rental",
-      "length": 6,
-      "estimated_uncommonness": 3,
-      "combined_score": 110
-    },
-    {
-      "word": "Resaid",
-      "length": 6,
-      "estimated_uncommonness": 3,
-      "combined_score": 110
-    },
-    {
-      "word": "Resail",
-      "length": 6,
-      "estimated_uncommonness": 3,
-      "combined_score": 110
-    },
-    {
-      "word": "Resawn",
-      "length": 6,
-      "estimated_uncommonness": 3,
-      "combined_score": 110
-    },
-    {
-      "word": "Retail",
-      "length": 6,
-      "estimated_uncommonness": 3,
-      "combined_score": 110
-    },
-    {
-      "word": "Retain",
-      "length": 6,
-      "estimated_uncommonness": 3,
-      "combined_score": 110
-    },
-    {
-      "word": "Retial",
-      "length": 6,
-      "estimated_uncommonness": 3,
-      "combined_score": 110
-    },
-    {
-      "word": "Retina",
-      "length": 6,
-      "estimated_uncommonness": 3,
-      "combined_score": 110
-    },
-    {
-      "word": "Rewind",
-      "length": 6,
-      "estimated_uncommonness": 3,
-      "combined_score": 110
-    },
-    {
-      "word": "Rewins",
-      "length": 6,
-      "estimated_uncommonness": 3,
-      "combined_score": 110
-    },
-    {
-      "word": "Rident",
-      "length": 6,
-      "estimated_uncommonness": 3,
-      "combined_score": 110
-    },
-    {
-      "word": "Rinsed",
-      "length": 6,
-      "estimated_uncommonness": 3,
-      "combined_score": 110
-    },
-    {
-      "word": "Ritzes",
-      "length": 6,
-      "estimated_uncommonness": 3,
-      "combined_score": 110
-    },
-    {
-      "word": "Sailed",
-      "length": 6,
-      "estimated_uncommonness": 3,
-      "combined_score": 110
-    },
-    {
-      "word": "Sailer",
-      "length": 6,
-      "estimated_uncommonness": 3,
-      "combined_score": 110
-    },
-    {
-      "word": "Sained",
-      "length": 6,
-      "estimated_uncommonness": 3,
-      "combined_score": 110
-    },
-    {
-      "word": "Saired",
-      "length": 6,
-      "estimated_uncommonness": 3,
-      "combined_score": 110
-    },
-    {
-      "word": "Salewd",
-      "length": 6,
-      "estimated_uncommonness": 3,
-      "combined_score": 110
-    },
-    {
-      "word": "Saline",
-      "length": 6,
-      "estimated_uncommonness": 3,
-      "combined_score": 110
-    },
-    {
-      "word": "Salted",
-      "length": 6,
-      "estimated_uncommonness": 3,
-      "combined_score": 110
-    },
-    {
-      "word": "Salter",
-      "length": 6,
-      "estimated_uncommonness": 3,
-      "combined_score": 110
-    },
-    {
-      "word": "Saltie",
-      "length": 6,
-      "estimated_uncommonness": 3,
-      "combined_score": 110
-    },
-    {
-      "word": "Sander",
-      "length": 6,
-      "estimated_uncommonness": 3,
-      "combined_score": 110
-    },
-    {
-      "word": "Santir",
-      "length": 6,
-      "estimated_uncommonness": 3,
-      "combined_score": 110
-    },
-    {
-      "word": "Sardel",
-      "length": 6,
-      "estimated_uncommonness": 3,
-      "combined_score": 110
-    },
-    {
-      "word": "Sarnie",
-      "length": 6,
-      "estimated_uncommonness": 3,
-      "combined_score": 110
-    },
-    {
-      "word": "Satire",
-      "length": 6,
-      "estimated_uncommonness": 3,
-      "combined_score": 110
-    },
-    {
-      "word": "Sawder",
-      "length": 6,
-      "estimated_uncommonness": 3,
-      "combined_score": 110
-    },
-    {
-      "word": "Sdaine",
-      "length": 6,
-      "estimated_uncommonness": 3,
-      "combined_score": 110
-    },
-    {
-      "word": "Seitan",
-      "length": 6,
-      "estimated_uncommonness": 3,
-      "combined_score": 110
-    },
-    {
-      "word": "Sendal",
-      "length": 6,
-      "estimated_uncommonness": 3,
-      "combined_score": 110
-    },
-    {
-      "word": "Serail",
-      "length": 6,
-      "estimated_uncommonness": 3,
-      "combined_score": 110
-    },
-    {
-      "word": "Serial",
-      "length": 6,
-      "estimated_uncommonness": 3,
-      "combined_score": 110
-    },
-    {
-      "word": "Sidler",
-      "length": 6,
-      "estimated_uncommonness": 3,
-      "combined_score": 110
-    },
-    {
-      "word": "Silane",
-      "length": 6,
-      "estimated_uncommonness": 3,
-      "combined_score": 110
-    },
-    {
-      "word": "Silent",
-      "length": 6,
-      "estimated_uncommonness": 3,
-      "combined_score": 110
-    },
-    {
-      "word": "Silted",
-      "length": 6,
-      "estimated_uncommonness": 3,
-      "combined_score": 110
-    },
-    {
-      "word": "Sinter",
-      "length": 6,
-      "estimated_uncommonness": 3,
-      "combined_score": 110
-    },
-    {
-      "word": "Slated",
-      "length": 6,
-      "estimated_uncommonness": 3,
-      "combined_score": 110
-    },
-    {
-      "word": "Slater",
-      "length": 6,
-      "estimated_uncommonness": 3,
-      "combined_score": 110
-    },
-    {
-      "word": "Slider",
-      "length": 6,
-      "estimated_uncommonness": 3,
-      "combined_score": 110
-    },
-    {
-      "word": "Snared",
-      "length": 6,
-      "estimated_uncommonness": 3,
-      "combined_score": 110
-    },
-    {
-      "word": "Snawed",
-      "length": 6,
-      "estimated_uncommonness": 3,
-      "combined_score": 110
-    },
-    {
-      "word": "Snider",
-      "length": 6,
-      "estimated_uncommonness": 3,
-      "combined_score": 110
-    },
-    {
-      "word": "Staled",
-      "length": 6,
-      "estimated_uncommonness": 3,
-      "combined_score": 110
-    },
-    {
-      "word": "Staler",
-      "length": 6,
-      "estimated_uncommonness": 3,
-      "combined_score": 110
-    },
-    {
-      "word": "Staned",
-      "length": 6,
-      "estimated_uncommonness": 3,
-      "combined_score": 110
-    },
-    {
-      "word": "Stanze",
-      "length": 6,
-      "estimated_uncommonness": 3,
-      "combined_score": 110
-    },
-    {
-      "word": "Stared",
-      "length": 6,
-      "estimated_uncommonness": 3,
-      "combined_score": 110
-    },
-    {
-      "word": "Stawed",
-      "length": 6,
-      "estimated_uncommonness": 3,
-      "combined_score": 110
-    },
-    {
-      "word": "Steard",
-      "length": 6,
-      "estimated_uncommonness": 3,
-      "combined_score": 110
-    },
-    {
-      "word": "Stelai",
-      "length": 6,
-      "estimated_uncommonness": 3,
-      "combined_score": 110
-    },
-    {
-      "word": "Stelar",
-      "length": 6,
-      "estimated_uncommonness": 3,
-      "combined_score": 110
-    },
-    {
-      "word": "Sterna",
-      "length": 6,
-      "estimated_uncommonness": 3,
-      "combined_score": 110
-    },
-    {
-      "word": "Stiled",
-      "length": 6,
-      "estimated_uncommonness": 3,
-      "combined_score": 110
-    },
-    {
-      "word": "Stired",
-      "length": 6,
-      "estimated_uncommonness": 3,
-      "combined_score": 110
-    },
-    {
-      "word": "Strain",
-      "length": 6,
-      "estimated_uncommonness": 3,
-      "combined_score": 110
-    },
-    {
-      "word": "Strand",
-      "length": 6,
-      "estimated_uncommonness": 3,
-      "combined_score": 110
-    },
-    {
-      "word": "Strawn",
-      "length": 6,
-      "estimated_uncommonness": 3,
-      "combined_score": 110
-    },
-    {
-      "word": "Strewn",
-      "length": 6,
-      "estimated_uncommonness": 3,
-      "combined_score": 110
-    },
-    {
-      "word": "Striae",
-      "length": 6,
-      "estimated_uncommonness": 3,
-      "combined_score": 110
-    },
-    {
-      "word": "Stride",
-      "length": 6,
-      "estimated_uncommonness": 3,
-      "combined_score": 110
-    },
-    {
-      "word": "Swaled",
-      "length": 6,
-      "estimated_uncommonness": 3,
-      "combined_score": 110
-    },
-    {
-      "word": "Sweard",
-      "length": 6,
-      "estimated_uncommonness": 3,
-      "combined_score": 110
-    },
-    {
-      "word": "Sweirt",
-      "length": 6,
-      "estimated_uncommonness": 3,
-      "combined_score": 110
-    },
-    {
-      "word": "Swiler",
-      "length": 6,
-      "estimated_uncommonness": 3,
-      "combined_score": 110
-    },
-    {
-      "word": "Tailed",
-      "length": 6,
-      "estimated_uncommonness": 3,
-      "combined_score": 110
-    },
-    {
-      "word": "Tailer",
-      "length": 6,
-      "estimated_uncommonness": 3,
-      "combined_score": 110
-    },
-    {
-      "word": "Talers",
-      "length": 6,
-      "estimated_uncommonness": 3,
-      "combined_score": 110
-    },
-    {
-      "word": "Tarsel",
-      "length": 6,
-      "estimated_uncommonness": 3,
-      "combined_score": 110
-    },
-    {
-      "word": "Tawers",
-      "length": 6,
-      "estimated_uncommonness": 3,
-      "combined_score": 110
-    },
-    {
-      "word": "Tawier",
-      "length": 6,
-      "estimated_uncommonness": 3,
-      "combined_score": 110
-    },
-    {
-      "word": "Tawsed",
-      "length": 6,
-      "estimated_uncommonness": 3,
-      "combined_score": 110
-    },
-    {
-      "word": "Teinds",
-      "length": 6,
-      "estimated_uncommonness": 3,
-      "combined_score": 110
-    },
-    {
-      "word": "Tenail",
-      "length": 6,
-      "estimated_uncommonness": 3,
-      "combined_score": 110
-    },
-    {
-      "word": "Tenias",
-      "length": 6,
-      "estimated_uncommonness": 3,
-      "combined_score": 110
-    },
-    {
-      "word": "Terais",
-      "length": 6,
-      "estimated_uncommonness": 3,
-      "combined_score": 110
-    },
-    {
-      "word": "Ternal",
-      "length": 6,
-      "estimated_uncommonness": 3,
-      "combined_score": 110
-    },
-    {
-      "word": "Tildes",
-      "length": 6,
-      "estimated_uncommonness": 3,
-      "combined_score": 110
-    },
-    {
-      "word": "Tilers",
-      "length": 6,
-      "estimated_uncommonness": 3,
-      "combined_score": 110
-    },
-    {
-      "word": "Tindal",
-      "length": 6,
-      "estimated_uncommonness": 3,
-      "combined_score": 110
-    },
-    {
-      "word": "Tinder",
-      "length": 6,
-      "estimated_uncommonness": 3,
-      "combined_score": 110
-    },
-    {
-      "word": "Tineal",
-      "length": 6,
-      "estimated_uncommonness": 3,
-      "combined_score": 110
-    },
-    {
-      "word": "Tineas",
-      "length": 6,
-      "estimated_uncommonness": 3,
-      "combined_score": 110
-    },
-    {
-      "word": "Tinsel",
-      "length": 6,
-      "estimated_uncommonness": 3,
-      "combined_score": 110
-    },
-    {
-      "word": "Tirade",
-      "length": 6,
-      "estimated_uncommonness": 3,
-      "combined_score": 110
-    },
-    {
-      "word": "Tirled",
-      "length": 6,
-      "estimated_uncommonness": 3,
-      "combined_score": 110
-    },
-    {
-      "word": "Tisane",
-      "length": 6,
-      "estimated_uncommonness": 3,
-      "combined_score": 110
-    },
-    {
-      "word": "Tizwas",
-      "length": 6,
-      "estimated_uncommonness": 3,
-      "combined_score": 110
-    },
-    {
-      "word": "Trades",
-      "length": 6,
-      "estimated_uncommonness": 3,
-      "combined_score": 110
-    },
-    {
-      "word": "Trails",
-      "length": 6,
-      "estimated_uncommonness": 3,
-      "combined_score": 110
-    },
-    {
-      "word": "Trains",
-      "length": 6,
-      "estimated_uncommonness": 3,
-      "combined_score": 110
-    },
-    {
-      "word": "Transe",
-      "length": 6,
-      "estimated_uncommonness": 3,
-      "combined_score": 110
-    },
-    {
-      "word": "Trawls",
-      "length": 6,
-      "estimated_uncommonness": 3,
-      "combined_score": 110
-    },
-    {
-      "word": "Treads",
-      "length": 6,
-      "estimated_uncommonness": 3,
-      "combined_score": 110
-    },
-    {
-      "word": "Trends",
-      "length": 6,
-      "estimated_uncommonness": 3,
-      "combined_score": 110
-    },
-    {
-      "word": "Triads",
-      "length": 6,
-      "estimated_uncommonness": 3,
-      "combined_score": 110
-    },
-    {
-      "word": "Trials",
-      "length": 6,
-      "estimated_uncommonness": 3,
-      "combined_score": 110
-    },
-    {
-      "word": "Triens",
-      "length": 6,
-      "estimated_uncommonness": 3,
-      "combined_score": 110
-    },
-    {
-      "word": "Trinal",
-      "length": 6,
-      "estimated_uncommonness": 3,
-      "combined_score": 110
-    },
-    {
-      "word": "Trined",
-      "length": 6,
-      "estimated_uncommonness": 3,
-      "combined_score": 110
-    },
-    {
-      "word": "Trines",
-      "length": 6,
-      "estimated_uncommonness": 3,
-      "combined_score": 110
-    },
-    {
-      "word": "Twains",
-      "length": 6,
-      "estimated_uncommonness": 3,
-      "combined_score": 110
-    },
-    {
-      "word": "Twiers",
-      "length": 6,
-      "estimated_uncommonness": 3,
-      "combined_score": 110
-    },
-    {
-      "word": "Twined",
-      "length": 6,
-      "estimated_uncommonness": 3,
-      "combined_score": 110
-    },
-    {
-      "word": "Twiner",
-      "length": 6,
-      "estimated_uncommonness": 3,
-      "combined_score": 110
-    },
-    {
-      "word": "Twines",
-      "length": 6,
-      "estimated_uncommonness": 3,
-      "combined_score": 110
-    },
-    {
-      "word": "Twired",
-      "length": 6,
-      "estimated_uncommonness": 3,
-      "combined_score": 110
-    },
-    {
-      "word": "Twires",
-      "length": 6,
-      "estimated_uncommonness": 3,
-      "combined_score": 110
-    },
-    {
-      "word": "Twirls",
-      "length": 6,
-      "estimated_uncommonness": 3,
-      "combined_score": 110
-    },
-    {
-      "word": "Waders",
-      "length": 6,
-      "estimated_uncommonness": 3,
-      "combined_score": 110
-    },
-    {
-      "word": "Wadies",
-      "length": 6,
-      "estimated_uncommonness": 3,
-      "combined_score": 110
-    },
-    {
-      "word": "Wadset",
-      "length": 6,
-      "estimated_uncommonness": 3,
-      "combined_score": 110
-    },
-    {
-      "word": "Wailed",
-      "length": 6,
-      "estimated_uncommonness": 3,
-      "combined_score": 110
-    },
-    {
-      "word": "Wailer",
-      "length": 6,
-      "estimated_uncommonness": 3,
-      "combined_score": 110
-    },
-    {
-      "word": "Wained",
-      "length": 6,
-      "estimated_uncommonness": 3,
-      "combined_score": 110
-    },
-    {
-      "word": "Waired",
-      "length": 6,
-      "estimated_uncommonness": 3,
-      "combined_score": 110
-    },
-    {
-      "word": "Waited",
-      "length": 6,
-      "estimated_uncommonness": 3,
-      "combined_score": 110
-    },
-    {
-      "word": "Waiter",
-      "length": 6,
-      "estimated_uncommonness": 3,
-      "combined_score": 110
-    },
-    {
-      "word": "Waites",
-      "length": 6,
-      "estimated_uncommonness": 3,
-      "combined_score": 110
-    },
-    {
-      "word": "Walers",
-      "length": 6,
-      "estimated_uncommonness": 3,
-      "combined_score": 110
-    },
-    {
-      "word": "Walier",
-      "length": 6,
-      "estimated_uncommonness": 3,
-      "combined_score": 110
-    },
-    {
-      "word": "Walies",
-      "length": 6,
-      "estimated_uncommonness": 3,
-      "combined_score": 110
-    },
-    {
-      "word": "Walise",
-      "length": 6,
-      "estimated_uncommonness": 3,
-      "combined_score": 110
-    },
-    {
-      "word": "Wander",
-      "length": 6,
-      "estimated_uncommonness": 3,
-      "combined_score": 110
-    },
-    {
-      "word": "Wandle",
-      "length": 6,
-      "estimated_uncommonness": 3,
-      "combined_score": 110
-    },
-    {
-      "word": "Wanier",
-      "length": 6,
-      "estimated_uncommonness": 3,
-      "combined_score": 110
-    },
-    {
-      "word": "Wanted",
-      "length": 6,
-      "estimated_uncommonness": 3,
-      "combined_score": 110
-    },
-    {
-      "word": "Wanter",
-      "length": 6,
-      "estimated_uncommonness": 3,
-      "combined_score": 110
-    },
-    {
-      "word": "Wanzed",
-      "length": 6,
-      "estimated_uncommonness": 3,
-      "combined_score": 110
-    },
-    {
-      "word": "Wanzes",
-      "length": 6,
-      "estimated_uncommonness": 3,
-      "combined_score": 110
-    },
-    {
-      "word": "Warden",
-      "length": 6,
-      "estimated_uncommonness": 3,
-      "combined_score": 110
-    },
-    {
-      "word": "Warned",
-      "length": 6,
-      "estimated_uncommonness": 3,
-      "combined_score": 110
-    },
-    {
-      "word": "Warsle",
-      "length": 6,
-      "estimated_uncommonness": 3,
-      "combined_score": 110
-    },
-    {
-      "word": "Warted",
-      "length": 6,
-      "estimated_uncommonness": 3,
-      "combined_score": 110
-    },
-    {
-      "word": "Wasted",
-      "length": 6,
-      "estimated_uncommonness": 3,
-      "combined_score": 110
-    },
-    {
-      "word": "Wastel",
-      "length": 6,
-      "estimated_uncommonness": 3,
-      "combined_score": 110
-    },
-    {
-      "word": "Waster",
-      "length": 6,
-      "estimated_uncommonness": 3,
-      "combined_score": 110
-    },
-    {
-      "word": "Waters",
-      "length": 6,
-      "estimated_uncommonness": 3,
-      "combined_score": 110
-    },
-    {
-      "word": "Wazirs",
-      "length": 6,
-      "estimated_uncommonness": 3,
-      "combined_score": 110
-    },
-    {
-      "word": "Wealds",
-      "length": 6,
-      "estimated_uncommonness": 3,
-      "combined_score": 110
-    },
-    {
-      "word": "Weirds",
-      "length": 6,
-      "estimated_uncommonness": 3,
-      "combined_score": 110
-    },
-    {
-      "word": "Wesand",
-      "length": 6,
-      "estimated_uncommonness": 3,
-      "combined_score": 110
-    },
-    {
-      "word": "Wezand",
-      "length": 6,
-      "estimated_uncommonness": 3,
-      "combined_score": 110
-    },
-    {
-      "word": "Widens",
-      "length": 6,
-      "estimated_uncommonness": 3,
-      "combined_score": 110
-    },
-    {
-      "word": "Widest",
-      "length": 6,
-      "estimated_uncommonness": 3,
-      "combined_score": 110
-    },
-    {
-      "word": "Wields",
-      "length": 6,
-      "estimated_uncommonness": 3,
-      "combined_score": 110
-    },
-    {
-      "word": "Wilder",
-      "length": 6,
-      "estimated_uncommonness": 3,
-      "combined_score": 110
-    },
-    {
-      "word": "Wilted",
-      "length": 6,
-      "estimated_uncommonness": 3,
-      "combined_score": 110
-    },
-    {
-      "word": "Windas",
-      "length": 6,
-      "estimated_uncommonness": 3,
-      "combined_score": 110
-    },
-    {
-      "word": "Winder",
-      "length": 6,
-      "estimated_uncommonness": 3,
-      "combined_score": 110
-    },
-    {
-      "word": "Windle",
-      "length": 6,
-      "estimated_uncommonness": 3,
-      "combined_score": 110
-    },
-    {
-      "word": "Winter",
-      "length": 6,
-      "estimated_uncommonness": 3,
-      "combined_score": 110
-    },
-    {
-      "word": "Wintle",
-      "length": 6,
-      "estimated_uncommonness": 3,
-      "combined_score": 110
-    },
-    {
-      "word": "Winzes",
-      "length": 6,
-      "estimated_uncommonness": 3,
-      "combined_score": 110
-    },
-    {
-      "word": "Wisard",
-      "length": 6,
-      "estimated_uncommonness": 3,
-      "combined_score": 110
-    },
-    {
-      "word": "Wisent",
-      "length": 6,
-      "estimated_uncommonness": 3,
-      "combined_score": 110
-    },
-    {
-      "word": "Wisted",
-      "length": 6,
-      "estimated_uncommonness": 3,
-      "combined_score": 110
-    },
-    {
-      "word": "Witans",
-      "length": 6,
-      "estimated_uncommonness": 3,
-      "combined_score": 110
-    },
-    {
-      "word": "Wizard",
-      "length": 6,
-      "estimated_uncommonness": 3,
-      "combined_score": 110
-    },
-    {
-      "word": "Wizens",
-      "length": 6,
-      "estimated_uncommonness": 3,
-      "combined_score": 110
-    },
-    {
-      "word": "Wriest",
-      "length": 6,
-      "estimated_uncommonness": 3,
-      "combined_score": 110
-    },
-    {
-      "word": "Writes",
-      "length": 6,
-      "estimated_uncommonness": 3,
-      "combined_score": 110
-    },
-    {
-      "word": "Zaires",
-      "length": 6,
-      "estimated_uncommonness": 3,
-      "combined_score": 110
-    },
-    {
-      "word": "Zander",
-      "length": 6,
-      "estimated_uncommonness": 3,
-      "combined_score": 110
-    },
-    {
-      "word": "Zanied",
-      "length": 6,
-      "estimated_uncommonness": 3,
-      "combined_score": 110
-    },
-    {
-      "word": "Zanier",
-      "length": 6,
-      "estimated_uncommonness": 3,
-      "combined_score": 110
-    },
-    {
-      "word": "Zanies",
-      "length": 6,
-      "estimated_uncommonness": 3,
-      "combined_score": 110
-    },
-    {
-      "word": "Zantes",
-      "length": 6,
-      "estimated_uncommonness": 3,
-      "combined_score": 110
-    },
-    {
-      "word": "Zeatin",
-      "length": 6,
-      "estimated_uncommonness": 3,
-      "combined_score": 110
-    },
-    {
-      "word": "Zelant",
-      "length": 6,
-      "estimated_uncommonness": 3,
-      "combined_score": 110
-    },
-    {
-      "word": "Zerdas",
-      "length": 6,
-      "estimated_uncommonness": 3,
-      "combined_score": 110
-    },
-    {
-      "word": "Adits",
-      "length": 5,
-      "estimated_uncommonness": 2,
-      "combined_score": 50
-    },
-    {
-      "word": "Adzes",
-      "length": 5,
-      "estimated_uncommonness": 2,
-      "combined_score": 50
-    },
-    {
-      "word": "Aesir",
-      "length": 5,
-      "estimated_uncommonness": 2,
-      "combined_score": 50
-    },
-    {
-      "word": "Aider",
-      "length": 5,
-      "estimated_uncommonness": 2,
-      "combined_score": 50
-    },
-    {
-      "word": "Aides",
-      "length": 5,
-      "estimated_uncommonness": 2,
-      "combined_score": 50
-    },
-    {
-      "word": "Ailed",
-      "length": 5,
-      "estimated_uncommonness": 2,
-      "combined_score": 50
-    },
-    {
-      "word": "Aired",
-      "length": 5,
-      "estimated_uncommonness": 2,
-      "combined_score": 50
-    },
-    {
-      "word": "Airns",
-      "length": 5,
-      "estimated_uncommonness": 2,
-      "combined_score": 50
-    },
-    {
-      "word": "Airts",
-      "length": 5,
-      "estimated_uncommonness": 2,
-      "combined_score": 50
-    },
-    {
-      "word": "Aisle",
-      "length": 5,
-      "estimated_uncommonness": 2,
-      "combined_score": 50
-    },
-    {
-      "word": "Aizle",
-      "length": 5,
-      "estimated_uncommonness": 2,
-      "combined_score": 50
-    },
-    {
-      "word": "Alder",
-      "length": 5,
-      "estimated_uncommonness": 2,
-      "combined_score": 50
-    },
-    {
-      "word": "Alert",
-      "length": 5,
-      "estimated_uncommonness": 2,
-      "combined_score": 50
-    },
-    {
-      "word": "Alews",
-      "length": 5,
-      "estimated_uncommonness": 2,
-      "combined_score": 50
-    },
-    {
-      "word": "Alien",
-      "length": 5,
-      "estimated_uncommonness": 2,
-      "combined_score": 50
-    },
-    {
-      "word": "Aline",
-      "length": 5,
-      "estimated_uncommonness": 2,
-      "combined_score": 50
-    },
-    {
-      "word": "Alist",
-      "length": 5,
-      "estimated_uncommonness": 2,
-      "combined_score": 50
-    },
-    {
-      "word": "Alter",
-      "length": 5,
-      "estimated_uncommonness": 2,
-      "combined_score": 50
-    },
-    {
-      "word": "Anile",
-      "length": 5,
-      "estimated_uncommonness": 2,
-      "combined_score": 50
-    },
-    {
-      "word": "Anils",
-      "length": 5,
-      "estimated_uncommonness": 2,
-      "combined_score": 50
-    },
-    {
-      "word": "Anise",
-      "length": 5,
-      "estimated_uncommonness": 2,
-      "combined_score": 50
-    },
-    {
-      "word": "Anted",
-      "length": 5,
-      "estimated_uncommonness": 2,
-      "combined_score": 50
-    },
-    {
-      "word": "Antes",
-      "length": 5,
-      "estimated_uncommonness": 2,
-      "combined_score": 50
-    },
-    {
-      "word": "Antis",
-      "length": 5,
-      "estimated_uncommonness": 2,
-      "combined_score": 50
-    },
-    {
-      "word": "Antre",
-      "length": 5,
-      "estimated_uncommonness": 2,
-      "combined_score": 50
-    },
-    {
-      "word": "Arets",
-      "length": 5,
-      "estimated_uncommonness": 2,
-      "combined_score": 50
-    },
-    {
-      "word": "Ariel",
-      "length": 5,
-      "estimated_uncommonness": 2,
-      "combined_score": 50
-    },
-    {
-      "word": "Arils",
-      "length": 5,
-      "estimated_uncommonness": 2,
-      "combined_score": 50
-    },
-    {
-      "word": "Arise",
-      "length": 5,
-      "estimated_uncommonness": 2,
-      "combined_score": 50
-    },
-    {
-      "word": "Arled",
-      "length": 5,
-      "estimated_uncommonness": 2,
-      "combined_score": 50
-    },
-    {
-      "word": "Arles",
-      "length": 5,
-      "estimated_uncommonness": 2,
-      "combined_score": 50
-    },
-    {
-      "word": "Arsed",
-      "length": 5,
-      "estimated_uncommonness": 2,
-      "combined_score": 50
-    },
-    {
-      "word": "Artel",
-      "length": 5,
-      "estimated_uncommonness": 2,
-      "combined_score": 50
-    },
-    {
-      "word": "Artis",
-      "length": 5,
-      "estimated_uncommonness": 2,
-      "combined_score": 50
-    },
-    {
-      "word": "Aside",
-      "length": 5,
-      "estimated_uncommonness": 2,
-      "combined_score": 50
-    },
-    {
-      "word": "Aster",
-      "length": 5,
-      "estimated_uncommonness": 2,
-      "combined_score": 50
-    },
-    {
-      "word": "Astir",
-      "length": 5,
-      "estimated_uncommonness": 2,
-      "combined_score": 50
-    },
-    {
-      "word": "Awdls",
-      "length": 5,
-      "estimated_uncommonness": 2,
-      "combined_score": 50
-    },
-    {
-      "word": "Awned",
-      "length": 5,
-      "estimated_uncommonness": 2,
-      "combined_score": 50
-    },
-    {
-      "word": "Awner",
-      "length": 5,
-      "estimated_uncommonness": 2,
-      "combined_score": 50
-    },
-    {
-      "word": "Azide",
-      "length": 5,
-      "estimated_uncommonness": 2,
-      "combined_score": 50
-    },
-    {
-      "word": "Azine",
-      "length": 5,
-      "estimated_uncommonness": 2,
-      "combined_score": 50
-    },
-    {
-      "word": "Daine",
-      "length": 5,
-      "estimated_uncommonness": 2,
-      "combined_score": 50
-    },
-    {
-      "word": "Daint",
-      "length": 5,
-      "estimated_uncommonness": 2,
-      "combined_score": 50
-    },
-    {
-      "word": "Dales",
-      "length": 5,
-      "estimated_uncommonness": 2,
-      "combined_score": 50
-    },
-    {
-      "word": "Dalis",
-      "length": 5,
-      "estimated_uncommonness": 2,
-      "combined_score": 50
-    },
-    {
-      "word": "Dalts",
-      "length": 5,
-      "estimated_uncommonness": 2,
-      "combined_score": 50
-    },
-    {
-      "word": "Dants",
-      "length": 5,
-      "estimated_uncommonness": 2,
-      "combined_score": 50
-    },
-    {
-      "word": "Dares",
-      "length": 5,
-      "estimated_uncommonness": 2,
-      "combined_score": 50
-    },
-    {
-      "word": "Daris",
-      "length": 5,
-      "estimated_uncommonness": 2,
-      "combined_score": 50
-    },
-    {
-      "word": "Darns",
-      "length": 5,
-      "estimated_uncommonness": 2,
-      "combined_score": 50
-    },
-    {
-      "word": "Darts",
-      "length": 5,
-      "estimated_uncommonness": 2,
-      "combined_score": 50
-    },
-    {
-      "word": "Darzi",
-      "length": 5,
-      "estimated_uncommonness": 2,
-      "combined_score": 50
-    },
-    {
-      "word": "Dater",
-      "length": 5,
-      "estimated_uncommonness": 2,
-      "combined_score": 50
-    },
-    {
-      "word": "Dates",
-      "length": 5,
-      "estimated_uncommonness": 2,
-      "combined_score": 50
-    },
-    {
-      "word": "Dawen",
-      "length": 5,
-      "estimated_uncommonness": 2,
-      "combined_score": 50
-    },
-    {
-      "word": "Dawns",
-      "length": 5,
-      "estimated_uncommonness": 2,
-      "combined_score": 50
-    },
-    {
-      "word": "Dawts",
-      "length": 5,
-      "estimated_uncommonness": 2,
-      "combined_score": 50
-    },
-    {
-      "word": "Dazer",
-      "length": 5,
-      "estimated_uncommonness": 2,
-      "combined_score": 50
-    },
-    {
-      "word": "Dazes",
-      "length": 5,
-      "estimated_uncommonness": 2,
-      "combined_score": 50
-    },
-    {
-      "word": "Deair",
-      "length": 5,
-      "estimated_uncommonness": 2,
-      "combined_score": 50
-    },
-    {
-      "word": "Deals",
-      "length": 5,
-      "estimated_uncommonness": 2,
-      "combined_score": 50
-    },
-    {
-      "word": "Dealt",
-      "length": 5,
-      "estimated_uncommonness": 2,
-      "combined_score": 50
-    },
-    {
-      "word": "Deans",
-      "length": 5,
-      "estimated_uncommonness": 2,
-      "combined_score": 50
-    },
-    {
-      "word": "Dearn",
-      "length": 5,
-      "estimated_uncommonness": 2,
-      "combined_score": 50
-    },
-    {
-      "word": "Dears",
-      "length": 5,
-      "estimated_uncommonness": 2,
-      "combined_score": 50
-    },
-    {
-      "word": "Deaws",
-      "length": 5,
-      "estimated_uncommonness": 2,
-      "combined_score": 50
-    },
-    {
-      "word": "Deils",
-      "length": 5,
-      "estimated_uncommonness": 2,
-      "combined_score": 50
-    },
-    {
-      "word": "Deist",
-      "length": 5,
-      "estimated_uncommonness": 2,
-      "combined_score": 50
-    },
-    {
-      "word": "Delis",
-      "length": 5,
-      "estimated_uncommonness": 2,
-      "combined_score": 50
-    },
-    {
-      "word": "Delta",
-      "length": 5,
-      "estimated_uncommonness": 2,
-      "combined_score": 50
-    },
-    {
-      "word": "Delts",
-      "length": 5,
-      "estimated_uncommonness": 2,
-      "combined_score": 50
-    },
-    {
-      "word": "Denar",
-      "length": 5,
-      "estimated_uncommonness": 2,
-      "combined_score": 50
-    },
-    {
-      "word": "Denis",
-      "length": 5,
-      "estimated_uncommonness": 2,
-      "combined_score": 50
-    },
-    {
-      "word": "Dents",
-      "length": 5,
-      "estimated_uncommonness": 2,
-      "combined_score": 50
-    },
-    {
-      "word": "Derat",
-      "length": 5,
-      "estimated_uncommonness": 2,
-      "combined_score": 50
-    },
-    {
-      "word": "Derns",
-      "length": 5,
-      "estimated_uncommonness": 2,
-      "combined_score": 50
-    },
-    {
-      "word": "Dewan",
-      "length": 5,
-      "estimated_uncommonness": 2,
-      "combined_score": 50
-    },
-    {
-      "word": "Dewar",
-      "length": 5,
-      "estimated_uncommonness": 2,
-      "combined_score": 50
-    },
-    {
-      "word": "Dials",
-      "length": 5,
-      "estimated_uncommonness": 2,
-      "combined_score": 50
-    },
-    {
-      "word": "Diane",
-      "length": 5,
-      "estimated_uncommonness": 2,
-      "combined_score": 50
-    },
-    {
-      "word": "Diets",
-      "length": 5,
-      "estimated_uncommonness": 2,
-      "combined_score": 50
-    },
-    {
-      "word": "Dinar",
-      "length": 5,
-      "estimated_uncommonness": 2,
-      "combined_score": 50
-    },
-    {
-      "word": "Diner",
-      "length": 5,
-      "estimated_uncommonness": 2,
-      "combined_score": 50
-    },
-    {
-      "word": "Dines",
-      "length": 5,
-      "estimated_uncommonness": 2,
-      "combined_score": 50
-    },
-    {
-      "word": "Dints",
-      "length": 5,
-      "estimated_uncommonness": 2,
-      "combined_score": 50
-    },
-    {
-      "word": "Dirls",
-      "length": 5,
-      "estimated_uncommonness": 2,
-      "combined_score": 50
-    },
-    {
-      "word": "Dirts",
-      "length": 5,
-      "estimated_uncommonness": 2,
-      "combined_score": 50
-    },
-    {
-      "word": "Dital",
-      "length": 5,
-      "estimated_uncommonness": 2,
-      "combined_score": 50
-    },
-    {
-      "word": "Ditas",
-      "length": 5,
-      "estimated_uncommonness": 2,
-      "combined_score": 50
-    },
-    {
-      "word": "Dites",
-      "length": 5,
-      "estimated_uncommonness": 2,
-      "combined_score": 50
-    },
-    {
-      "word": "Diwan",
-      "length": 5,
-      "estimated_uncommonness": 2,
-      "combined_score": 50
-    },
-    {
-      "word": "Dizen",
-      "length": 5,
-      "estimated_uncommonness": 2,
-      "combined_score": 50
-    },
-    {
-      "word": "Drail",
-      "length": 5,
-      "estimated_uncommonness": 2,
-      "combined_score": 50
-    },
-    {
-      "word": "Drain",
-      "length": 5,
-      "estimated_uncommonness": 2,
-      "combined_score": 50
-    },
-    {
-      "word": "Drant",
-      "length": 5,
-      "estimated_uncommonness": 2,
-      "combined_score": 50
-    },
-    {
-      "word": "Drats",
-      "length": 5,
-      "estimated_uncommonness": 2,
-      "combined_score": 50
-    },
-    {
-      "word": "Drawl",
-      "length": 5,
-      "estimated_uncommonness": 2,
-      "combined_score": 50
-    },
-    {
-      "word": "Drawn",
-      "length": 5,
-      "estimated_uncommonness": 2,
-      "combined_score": 50
-    },
-    {
-      "word": "Draws",
-      "length": 5,
-      "estimated_uncommonness": 2,
-      "combined_score": 50
-    },
-    {
-      "word": "Drent",
-      "length": 5,
-      "estimated_uncommonness": 2,
-      "combined_score": 50
-    },
-    {
-      "word": "Drest",
-      "length": 5,
-      "estimated_uncommonness": 2,
-      "combined_score": 50
-    },
-    {
-      "word": "Dries",
-      "length": 5,
-      "estimated_uncommonness": 2,
-      "combined_score": 50
-    },
-    {
-      "word": "Dwale",
-      "length": 5,
-      "estimated_uncommonness": 2,
-      "combined_score": 50
-    },
-    {
-      "word": "Dwelt",
-      "length": 5,
-      "estimated_uncommonness": 2,
-      "combined_score": 50
-    },
-    {
-      "word": "Dwile",
-      "length": 5,
-      "estimated_uncommonness": 2,
-      "combined_score": 50
-    },
-    {
-      "word": "Dwine",
-      "length": 5,
-      "estimated_uncommonness": 2,
-      "combined_score": 50
-    },
-    {
-      "word": "Eards",
-      "length": 5,
-      "estimated_uncommonness": 2,
-      "combined_score": 50
-    },
-    {
-      "word": "Earls",
-      "length": 5,
-      "estimated_uncommonness": 2,
-      "combined_score": 50
-    },
-    {
-      "word": "Earns",
-      "length": 5,
-      "estimated_uncommonness": 2,
-      "combined_score": 50
-    },
-    {
-      "word": "Earst",
-      "length": 5,
-      "estimated_uncommonness": 2,
-      "combined_score": 50
-    },
-    {
-      "word": "Edits",
-      "length": 5,
-      "estimated_uncommonness": 2,
-      "combined_score": 50
-    },
-    {
-      "word": "Eilds",
-      "length": 5,
-      "estimated_uncommonness": 2,
-      "combined_score": 50
-    },
-    {
-      "word": "Elain",
-      "length": 5,
-      "estimated_uncommonness": 2,
-      "combined_score": 50
-    },
-    {
-      "word": "Eland",
-      "length": 5,
-      "estimated_uncommonness": 2,
-      "combined_score": 50
-    },
-    {
-      "word": "Elans",
-      "length": 5,
-      "estimated_uncommonness": 2,
-      "combined_score": 50
-    },
-    {
-      "word": "Eldin",
-      "length": 5,
-      "estimated_uncommonness": 2,
-      "combined_score": 50
-    },
-    {
-      "word": "Eliad",
-      "length": 5,
-      "estimated_uncommonness": 2,
-      "combined_score": 50
-    },
-    {
-      "word": "Elint",
-      "length": 5,
-      "estimated_uncommonness": 2,
-      "combined_score": 50
-    },
-    {
-      "word": "Elsin",
-      "length": 5,
-      "estimated_uncommonness": 2,
-      "combined_score": 50
-    },
-    {
-      "word": "Enlit",
-      "length": 5,
-      "estimated_uncommonness": 2,
-      "combined_score": 50
-    },
-    {
-      "word": "Entia",
-      "length": 5,
-      "estimated_uncommonness": 2,
-      "combined_score": 50
-    },
-    {
-      "word": "Etnas",
-      "length": 5,
-      "estimated_uncommonness": 2,
-      "combined_score": 50
-    },
-    {
-      "word": "Idant",
-      "length": 5,
-      "estimated_uncommonness": 2,
-      "combined_score": 50
-    },
-    {
-      "word": "Ideal",
-      "length": 5,
-      "estimated_uncommonness": 2,
-      "combined_score": 50
-    },
-    {
-      "word": "Ideas",
-      "length": 5,
-      "estimated_uncommonness": 2,
-      "combined_score": 50
-    },
-    {
-      "word": "Ident",
-      "length": 5,
-      "estimated_uncommonness": 2,
-      "combined_score": 50
-    },
-    {
-      "word": "Idler",
-      "length": 5,
-      "estimated_uncommonness": 2,
-      "combined_score": 50
-    },
-    {
-      "word": "Idles",
-      "length": 5,
-      "estimated_uncommonness": 2,
-      "combined_score": 50
-    },
-    {
-      "word": "Indew",
-      "length": 5,
-      "estimated_uncommonness": 2,
-      "combined_score": 50
-    },
-    {
-      "word": "Inert",
-      "length": 5,
-      "estimated_uncommonness": 2,
-      "combined_score": 50
-    },
-    {
-      "word": "Inlet",
-      "length": 5,
-      "estimated_uncommonness": 2,
-      "combined_score": 50
-    },
-    {
-      "word": "Inset",
-      "length": 5,
-      "estimated_uncommonness": 2,
-      "combined_score": 50
-    },
-    {
-      "word": "Intel",
-      "length": 5,
-      "estimated_uncommonness": 2,
-      "combined_score": 50
-    },
-    {
-      "word": "Inter",
-      "length": 5,
-      "estimated_uncommonness": 2,
-      "combined_score": 50
-    },
-    {
-      "word": "Intra",
-      "length": 5,
-      "estimated_uncommonness": 2,
-      "combined_score": 50
-    },
-    {
-      "word": "Irade",
-      "length": 5,
-      "estimated_uncommonness": 2,
-      "combined_score": 50
-    },
-    {
-      "word": "Irate",
-      "length": 5,
-      "estimated_uncommonness": 2,
-      "combined_score": 50
-    },
-    {
-      "word": "Isled",
-      "length": 5,
-      "estimated_uncommonness": 2,
-      "combined_score": 50
-    },
-    {
-      "word": "Islet",
-      "length": 5,
-      "estimated_uncommonness": 2,
-      "combined_score": 50
-    },
-    {
-      "word": "Isnae",
-      "length": 5,
-      "estimated_uncommonness": 2,
-      "combined_score": 50
-    },
-    {
-      "word": "Istle",
-      "length": 5,
-      "estimated_uncommonness": 2,
-      "combined_score": 50
-    },
-    {
-      "word": "Izard",
-      "length": 5,
-      "estimated_uncommonness": 2,
-      "combined_score": 50
-    },
-    {
-      "word": "Izars",
-      "length": 5,
-      "estimated_uncommonness": 2,
-      "combined_score": 50
-    },
-    {
-      "word": "Laden",
-      "length": 5,
-      "estimated_uncommonness": 2,
-      "combined_score": 50
-    },
-    {
-      "word": "Lader",
-      "length": 5,
-      "estimated_uncommonness": 2,
-      "combined_score": 50
-    },
-    {
-      "word": "Lades",
-      "length": 5,
-      "estimated_uncommonness": 2,
-      "combined_score": 50
-    },
-    {
-      "word": "Laers",
-      "length": 5,
-      "estimated_uncommonness": 2,
-      "combined_score": 50
-    },
-    {
-      "word": "Laids",
-      "length": 5,
-      "estimated_uncommonness": 2,
-      "combined_score": 50
-    },
-    {
-      "word": "Laird",
-      "length": 5,
-      "estimated_uncommonness": 2,
-      "combined_score": 50
-    },
-    {
-      "word": "Lairs",
-      "length": 5,
-      "estimated_uncommonness": 2,
-      "combined_score": 50
-    },
-    {
-      "word": "Lande",
-      "length": 5,
-      "estimated_uncommonness": 2,
-      "combined_score": 50
-    },
-    {
-      "word": "Lands",
-      "length": 5,
-      "estimated_uncommonness": 2,
-      "combined_score": 50
-    },
-    {
-      "word": "Lanes",
-      "length": 5,
-      "estimated_uncommonness": 2,
-      "combined_score": 50
-    },
-    {
-      "word": "Lants",
-      "length": 5,
-      "estimated_uncommonness": 2,
-      "combined_score": 50
-    },
-    {
-      "word": "Lards",
-      "length": 5,
-      "estimated_uncommonness": 2,
-      "combined_score": 50
-    },
-    {
-      "word": "Lares",
-      "length": 5,
-      "estimated_uncommonness": 2,
-      "combined_score": 50
-    },
-    {
-      "word": "Laris",
-      "length": 5,
-      "estimated_uncommonness": 2,
-      "combined_score": 50
-    },
-    {
-      "word": "Larns",
-      "length": 5,
-      "estimated_uncommonness": 2,
-      "combined_score": 50
-    },
-    {
-      "word": "Lased",
-      "length": 5,
-      "estimated_uncommonness": 2,
-      "combined_score": 50
-    },
-    {
-      "word": "Laser",
-      "length": 5,
-      "estimated_uncommonness": 2,
-      "combined_score": 50
-    },
-    {
-      "word": "Lated",
-      "length": 5,
-      "estimated_uncommonness": 2,
-      "combined_score": 50
-    },
-    {
-      "word": "Laten",
-      "length": 5,
-      "estimated_uncommonness": 2,
-      "combined_score": 50
-    },
-    {
-      "word": "Later",
-      "length": 5,
-      "estimated_uncommonness": 2,
-      "combined_score": 50
-    },
-    {
-      "word": "Lawed",
-      "length": 5,
-      "estimated_uncommonness": 2,
-      "combined_score": 50
-    },
-    {
-      "word": "Lawer",
-      "length": 5,
-      "estimated_uncommonness": 2,
-      "combined_score": 50
-    },
-    {
-      "word": "Lawin",
-      "length": 5,
-      "estimated_uncommonness": 2,
-      "combined_score": 50
-    },
-    {
-      "word": "Lawns",
-      "length": 5,
-      "estimated_uncommonness": 2,
-      "combined_score": 50
-    },
-    {
-      "word": "Lazed",
-      "length": 5,
-      "estimated_uncommonness": 2,
-      "combined_score": 50
-    },
-    {
-      "word": "Lazes",
-      "length": 5,
-      "estimated_uncommonness": 2,
-      "combined_score": 50
-    },
-    {
-      "word": "Leads",
-      "length": 5,
-      "estimated_uncommonness": 2,
-      "combined_score": 50
-    },
-    {
-      "word": "Leans",
-      "length": 5,
-      "estimated_uncommonness": 2,
-      "combined_score": 50
-    },
-    {
-      "word": "Leant",
-      "length": 5,
-      "estimated_uncommonness": 2,
-      "combined_score": 50
-    },
-    {
-      "word": "Learn",
-      "length": 5,
-      "estimated_uncommonness": 2,
-      "combined_score": 50
-    },
-    {
-      "word": "Lears",
-      "length": 5,
-      "estimated_uncommonness": 2,
-      "combined_score": 50
-    },
-    {
-      "word": "Least",
-      "length": 5,
-      "estimated_uncommonness": 2,
-      "combined_score": 50
-    },
-    {
-      "word": "Leats",
-      "length": 5,
-      "estimated_uncommonness": 2,
-      "combined_score": 50
-    },
-    {
-      "word": "Leirs",
-      "length": 5,
-      "estimated_uncommonness": 2,
-      "combined_score": 50
-    },
-    {
-      "word": "Lends",
-      "length": 5,
-      "estimated_uncommonness": 2,
-      "combined_score": 50
-    },
-    {
-      "word": "Lenis",
-      "length": 5,
-      "estimated_uncommonness": 2,
-      "combined_score": 50
-    },
-    {
-      "word": "Lenti",
-      "length": 5,
-      "estimated_uncommonness": 2,
-      "combined_score": 50
-    },
-    {
-      "word": "Lewis",
-      "length": 5,
-      "estimated_uncommonness": 2,
-      "combined_score": 50
-    },
-    {
-      "word": "Liane",
-      "length": 5,
-      "estimated_uncommonness": 2,
-      "combined_score": 50
-    },
-    {
-      "word": "Liard",
-      "length": 5,
-      "estimated_uncommonness": 2,
-      "combined_score": 50
-    },
-    {
-      "word": "Liars",
-      "length": 5,
-      "estimated_uncommonness": 2,
-      "combined_score": 50
-    },
-    {
-      "word": "Liart",
-      "length": 5,
-      "estimated_uncommonness": 2,
-      "combined_score": 50
-    },
-    {
-      "word": "Lidar",
-      "length": 5,
-      "estimated_uncommonness": 2,
-      "combined_score": 50
-    },
-    {
-      "word": "Liens",
-      "length": 5,
-      "estimated_uncommonness": 2,
-      "combined_score": 50
-    },
-    {
-      "word": "Liers",
-      "length": 5,
-      "estimated_uncommonness": 2,
-      "combined_score": 50
-    },
-    {
-      "word": "Linds",
-      "length": 5,
-      "estimated_uncommonness": 2,
-      "combined_score": 50
-    },
-    {
-      "word": "Lined",
-      "length": 5,
-      "estimated_uncommonness": 2,
-      "combined_score": 50
-    },
-    {
-      "word": "Liner",
-      "length": 5,
-      "estimated_uncommonness": 2,
-      "combined_score": 50
-    },
-    {
-      "word": "Lines",
-      "length": 5,
-      "estimated_uncommonness": 2,
-      "combined_score": 50
-    },
-    {
-      "word": "Lints",
-      "length": 5,
-      "estimated_uncommonness": 2,
-      "combined_score": 50
-    },
-    {
-      "word": "Liras",
-      "length": 5,
-      "estimated_uncommonness": 2,
-      "combined_score": 50
-    },
-    {
-      "word": "Litas",
-      "length": 5,
-      "estimated_uncommonness": 2,
-      "combined_score": 50
-    },
-    {
-      "word": "Lited",
-      "length": 5,
-      "estimated_uncommonness": 2,
-      "combined_score": 50
-    },
-    {
-      "word": "Liter",
-      "length": 5,
-      "estimated_uncommonness": 2,
-      "combined_score": 50
-    },
-    {
-      "word": "Lites",
-      "length": 5,
-      "estimated_uncommonness": 2,
-      "combined_score": 50
-    },
-    {
-      "word": "Litre",
-      "length": 5,
-      "estimated_uncommonness": 2,
-      "combined_score": 50
-    },
-    {
-      "word": "Lweis",
-      "length": 5,
-      "estimated_uncommonness": 2,
-      "combined_score": 50
-    },
-    {
-      "word": "Nadir",
-      "length": 5,
-      "estimated_uncommonness": 2,
-      "combined_score": 50
-    },
-    {
-      "word": "Nails",
-      "length": 5,
-      "estimated_uncommonness": 2,
-      "combined_score": 50
-    },
-    {
-      "word": "Naled",
-      "length": 5,
-      "estimated_uncommonness": 2,
-      "combined_score": 50
-    },
-    {
-      "word": "Nards",
-      "length": 5,
-      "estimated_uncommonness": 2,
-      "combined_score": 50
-    },
-    {
-      "word": "Nares",
-      "length": 5,
-      "estimated_uncommonness": 2,
-      "combined_score": 50
-    },
-    {
-      "word": "Naris",
-      "length": 5,
-      "estimated_uncommonness": 2,
-      "combined_score": 50
-    },
-    {
-      "word": "Nates",
-      "length": 5,
-      "estimated_uncommonness": 2,
-      "combined_score": 50
-    },
-    {
-      "word": "Natis",
-      "length": 5,
-      "estimated_uncommonness": 2,
-      "combined_score": 50
-    },
-    {
-      "word": "Nazes",
-      "length": 5,
-      "estimated_uncommonness": 2,
-      "combined_score": 50
-    },
-    {
-      "word": "Nazir",
-      "length": 5,
-      "estimated_uncommonness": 2,
-      "combined_score": 50
-    },
-    {
-      "word": "Nazis",
-      "length": 5,
-      "estimated_uncommonness": 2,
-      "combined_score": 50
-    },
-    {
-      "word": "Neals",
-      "length": 5,
-      "estimated_uncommonness": 2,
-      "combined_score": 50
-    },
-    {
-      "word": "Nears",
-      "length": 5,
-      "estimated_uncommonness": 2,
-      "combined_score": 50
-    },
-    {
-      "word": "Neats",
-      "length": 5,
-      "estimated_uncommonness": 2,
-      "combined_score": 50
-    },
-    {
-      "word": "Neist",
-      "length": 5,
-      "estimated_uncommonness": 2,
-      "combined_score": 50
-    },
-    {
-      "word": "Nelis",
-      "length": 5,
-      "estimated_uncommonness": 2,
-      "combined_score": 50
-    },
-    {
-      "word": "Neral",
-      "length": 5,
-      "estimated_uncommonness": 2,
-      "combined_score": 50
-    },
-    {
-      "word": "Nerds",
-      "length": 5,
-      "estimated_uncommonness": 2,
-      "combined_score": 50
-    },
-    {
-      "word": "Nerts",
-      "length": 5,
-      "estimated_uncommonness": 2,
-      "combined_score": 50
-    },
-    {
-      "word": "Nertz",
-      "length": 5,
-      "estimated_uncommonness": 2,
-      "combined_score": 50
-    },
-    {
-      "word": "Newts",
-      "length": 5,
-      "estimated_uncommonness": 2,
-      "combined_score": 50
-    },
-    {
-      "word": "Nidal",
-      "length": 5,
-      "estimated_uncommonness": 2,
-      "combined_score": 50
-    },
-    {
-      "word": "Nides",
-      "length": 5,
-      "estimated_uncommonness": 2,
-      "combined_score": 50
-    },
-    {
-      "word": "Nirls",
-      "length": 5,
-      "estimated_uncommonness": 2,
-      "combined_score": 50
-    },
-    {
-      "word": "Niter",
-      "length": 5,
-      "estimated_uncommonness": 2,
-      "combined_score": 50
-    },
-    {
-      "word": "Nites",
-      "length": 5,
-      "estimated_uncommonness": 2,
-      "combined_score": 50
-    },
-    {
-      "word": "Nitre",
-      "length": 5,
-      "estimated_uncommonness": 2,
-      "combined_score": 50
-    },
-    {
-      "word": "Raids",
-      "length": 5,
-      "estimated_uncommonness": 2,
-      "combined_score": 50
-    },
-    {
-      "word": "Raile",
-      "length": 5,
-      "estimated_uncommonness": 2,
-      "combined_score": 50
-    },
-    {
-      "word": "Rails",
-      "length": 5,
-      "estimated_uncommonness": 2,
-      "combined_score": 50
-    },
-    {
-      "word": "Raine",
-      "length": 5,
-      "estimated_uncommonness": 2,
-      "combined_score": 50
-    },
-    {
-      "word": "Rains",
-      "length": 5,
-      "estimated_uncommonness": 2,
-      "combined_score": 50
-    },
-    {
-      "word": "Raise",
-      "length": 5,
-      "estimated_uncommonness": 2,
-      "combined_score": 50
-    },
-    {
-      "word": "Raits",
-      "length": 5,
-      "estimated_uncommonness": 2,
-      "combined_score": 50
-    },
-    {
-      "word": "Rales",
-      "length": 5,
-      "estimated_uncommonness": 2,
-      "combined_score": 50
-    },
-    {
-      "word": "Rands",
-      "length": 5,
-      "estimated_uncommonness": 2,
-      "combined_score": 50
-    },
-    {
-      "word": "Ranid",
-      "length": 5,
-      "estimated_uncommonness": 2,
-      "combined_score": 50
-    },
-    {
-      "word": "Ranis",
-      "length": 5,
-      "estimated_uncommonness": 2,
-      "combined_score": 50
-    },
-    {
-      "word": "Rants",
-      "length": 5,
-      "estimated_uncommonness": 2,
-      "combined_score": 50
-    },
-    {
-      "word": "Rased",
-      "length": 5,
-      "estimated_uncommonness": 2,
-      "combined_score": 50
-    },
-    {
-      "word": "Rated",
-      "length": 5,
-      "estimated_uncommonness": 2,
-      "combined_score": 50
-    },
-    {
-      "word": "Ratel",
-      "length": 5,
-      "estimated_uncommonness": 2,
-      "combined_score": 50
-    },
-    {
-      "word": "Rates",
-      "length": 5,
-      "estimated_uncommonness": 2,
-      "combined_score": 50
-    },
-    {
-      "word": "Rawin",
-      "length": 5,
-      "estimated_uncommonness": 2,
-      "combined_score": 50
-    },
-    {
-      "word": "Rawns",
-      "length": 5,
-      "estimated_uncommonness": 2,
-      "combined_score": 50
-    },
-    {
-      "word": "Razed",
-      "length": 5,
-      "estimated_uncommonness": 2,
-      "combined_score": 50
-    },
-    {
-      "word": "Razes",
-      "length": 5,
-      "estimated_uncommonness": 2,
-      "combined_score": 50
-    },
-    {
-      "word": "Reads",
-      "length": 5,
-      "estimated_uncommonness": 2,
-      "combined_score": 50
-    },
-    {
-      "word": "Reals",
-      "length": 5,
-      "estimated_uncommonness": 2,
-      "combined_score": 50
-    },
-    {
-      "word": "Reans",
-      "length": 5,
-      "estimated_uncommonness": 2,
-      "combined_score": 50
-    },
-    {
-      "word": "Reast",
-      "length": 5,
-      "estimated_uncommonness": 2,
-      "combined_score": 50
-    },
-    {
-      "word": "Redan",
-      "length": 5,
-      "estimated_uncommonness": 2,
-      "combined_score": 50
-    },
-    {
-      "word": "Redia",
-      "length": 5,
-      "estimated_uncommonness": 2,
-      "combined_score": 50
-    },
-    {
-      "word": "Reins",
-      "length": 5,
-      "estimated_uncommonness": 2,
-      "combined_score": 50
-    },
-    {
-      "word": "Reist",
-      "length": 5,
-      "estimated_uncommonness": 2,
-      "combined_score": 50
-    },
-    {
-      "word": "Relit",
-      "length": 5,
-      "estimated_uncommonness": 2,
-      "combined_score": 50
-    },
-    {
-      "word": "Renal",
-      "length": 5,
-      "estimated_uncommonness": 2,
-      "combined_score": 50
-    },
-    {
-      "word": "Rends",
-      "length": 5,
-      "estimated_uncommonness": 2,
-      "combined_score": 50
-    },
-    {
-      "word": "Rents",
-      "length": 5,
-      "estimated_uncommonness": 2,
-      "combined_score": 50
-    },
-    {
-      "word": "Resat",
-      "length": 5,
-      "estimated_uncommonness": 2,
-      "combined_score": 50
-    },
-    {
-      "word": "Resaw",
-      "length": 5,
-      "estimated_uncommonness": 2,
-      "combined_score": 50
-    },
-    {
-      "word": "Resid",
-      "length": 5,
-      "estimated_uncommonness": 2,
-      "combined_score": 50
-    },
-    {
-      "word": "Resin",
-      "length": 5,
-      "estimated_uncommonness": 2,
-      "combined_score": 50
-    },
-    {
-      "word": "Resit",
-      "length": 5,
-      "estimated_uncommonness": 2,
-      "combined_score": 50
-    },
-    {
-      "word": "Retia",
-      "length": 5,
-      "estimated_uncommonness": 2,
-      "combined_score": 50
-    },
-    {
-      "word": "Rewan",
-      "length": 5,
-      "estimated_uncommonness": 2,
-      "combined_score": 50
-    },
-    {
-      "word": "Rewin",
-      "length": 5,
-      "estimated_uncommonness": 2,
-      "combined_score": 50
-    },
-    {
-      "word": "Riads",
-      "length": 5,
-      "estimated_uncommonness": 2,
-      "combined_score": 50
-    },
-    {
-      "word": "Rials",
-      "length": 5,
-      "estimated_uncommonness": 2,
-      "combined_score": 50
-    },
-    {
-      "word": "Riant",
-      "length": 5,
-      "estimated_uncommonness": 2,
-      "combined_score": 50
-    },
-    {
-      "word": "Rides",
-      "length": 5,
-      "estimated_uncommonness": 2,
-      "combined_score": 50
-    },
-    {
-      "word": "Riels",
-      "length": 5,
-      "estimated_uncommonness": 2,
-      "combined_score": 50
-    },
-    {
-      "word": "Riled",
-      "length": 5,
-      "estimated_uncommonness": 2,
-      "combined_score": 50
-    },
-    {
-      "word": "Riles",
-      "length": 5,
-      "estimated_uncommonness": 2,
-      "combined_score": 50
-    },
-    {
-      "word": "Rinds",
-      "length": 5,
-      "estimated_uncommonness": 2,
-      "combined_score": 50
-    },
-    {
-      "word": "Rines",
-      "length": 5,
-      "estimated_uncommonness": 2,
-      "combined_score": 50
-    },
-    {
-      "word": "Rinse",
-      "length": 5,
-      "estimated_uncommonness": 2,
-      "combined_score": 50
-    },
-    {
-      "word": "Risen",
-      "length": 5,
-      "estimated_uncommonness": 2,
-      "combined_score": 50
-    },
-    {
-      "word": "Rites",
-      "length": 5,
-      "estimated_uncommonness": 2,
-      "combined_score": 50
-    },
-    {
-      "word": "Rizas",
-      "length": 5,
-      "estimated_uncommonness": 2,
-      "combined_score": 50
-    },
-    {
-      "word": "Saine",
-      "length": 5,
-      "estimated_uncommonness": 2,
-      "combined_score": 50
-    },
-    {
-      "word": "Saint",
-      "length": 5,
-      "estimated_uncommonness": 2,
-      "combined_score": 50
-    },
-    {
-      "word": "Salet",
-      "length": 5,
-      "estimated_uncommonness": 2,
-      "combined_score": 50
-    },
-    {
-      "word": "Saned",
-      "length": 5,
-      "estimated_uncommonness": 2,
-      "combined_score": 50
-    },
-    {
-      "word": "Saner",
-      "length": 5,
-      "estimated_uncommonness": 2,
-      "combined_score": 50
-    },
-    {
-      "word": "Sared",
-      "length": 5,
-      "estimated_uncommonness": 2,
-      "combined_score": 50
-    },
-    {
-      "word": "Sarin",
-      "length": 5,
-      "estimated_uncommonness": 2,
-      "combined_score": 50
-    },
-    {
-      "word": "Sated",
-      "length": 5,
-      "estimated_uncommonness": 2,
-      "combined_score": 50
-    },
-    {
-      "word": "Satin",
-      "length": 5,
-      "estimated_uncommonness": 2,
-      "combined_score": 50
-    },
-    {
-      "word": "Sawed",
-      "length": 5,
-      "estimated_uncommonness": 2,
-      "combined_score": 50
-    },
-    {
-      "word": "Sawer",
-      "length": 5,
-      "estimated_uncommonness": 2,
-      "combined_score": 50
-    },
-    {
-      "word": "Sdein",
-      "length": 5,
-      "estimated_uncommonness": 2,
-      "combined_score": 50
-    },
-    {
-      "word": "Sedan",
-      "length": 5,
-      "estimated_uncommonness": 2,
-      "combined_score": 50
-    },
-    {
-      "word": "Senti",
-      "length": 5,
-      "estimated_uncommonness": 2,
-      "combined_score": 50
-    },
-    {
-      "word": "Senza",
-      "length": 5,
-      "estimated_uncommonness": 2,
-      "combined_score": 50
-    },
-    {
-      "word": "Serai",
-      "length": 5,
-      "estimated_uncommonness": 2,
-      "combined_score": 50
-    },
-    {
-      "word": "Seral",
-      "length": 5,
-      "estimated_uncommonness": 2,
-      "combined_score": 50
-    },
-    {
-      "word": "Serin",
-      "length": 5,
-      "estimated_uncommonness": 2,
-      "combined_score": 50
-    },
-    {
-      "word": "Setal",
-      "length": 5,
-      "estimated_uncommonness": 2,
-      "combined_score": 50
-    },
-    {
-      "word": "Sewan",
-      "length": 5,
-      "estimated_uncommonness": 2,
-      "combined_score": 50
-    },
-    {
-      "word": "Sewar",
-      "length": 5,
-      "estimated_uncommonness": 2,
-      "combined_score": 50
-    },
-    {
-      "word": "Sewin",
-      "length": 5,
-      "estimated_uncommonness": 2,
-      "combined_score": 50
-    },
-    {
-      "word": "Sider",
-      "length": 5,
-      "estimated_uncommonness": 2,
-      "combined_score": 50
-    },
-    {
-      "word": "Sidle",
-      "length": 5,
-      "estimated_uncommonness": 2,
-      "combined_score": 50
-    },
-    {
-      "word": "Sield",
-      "length": 5,
-      "estimated_uncommonness": 2,
-      "combined_score": 50
-    },
-    {
-      "word": "Sient",
-      "length": 5,
-      "estimated_uncommonness": 2,
-      "combined_score": 50
-    },
-    {
-      "word": "Siled",
-      "length": 5,
-      "estimated_uncommonness": 2,
-      "combined_score": 50
-    },
-    {
-      "word": "Silen",
-      "length": 5,
-      "estimated_uncommonness": 2,
-      "combined_score": 50
-    },
-    {
-      "word": "Siler",
-      "length": 5,
-      "estimated_uncommonness": 2,
-      "combined_score": 50
-    },
-    {
-      "word": "Sined",
-      "length": 5,
-      "estimated_uncommonness": 2,
-      "combined_score": 50
-    },
-    {
-      "word": "Sinew",
-      "length": 5,
-      "estimated_uncommonness": 2,
-      "combined_score": 50
-    },
-    {
-      "word": "Sired",
-      "length": 5,
-      "estimated_uncommonness": 2,
-      "combined_score": 50
-    },
-    {
-      "word": "Siren",
-      "length": 5,
-      "estimated_uncommonness": 2,
-      "combined_score": 50
-    },
-    {
-      "word": "Sitar",
-      "length": 5,
-      "estimated_uncommonness": 2,
-      "combined_score": 50
-    },
-    {
-      "word": "Sited",
-      "length": 5,
-      "estimated_uncommonness": 2,
-      "combined_score": 50
-    },
-    {
-      "word": "Sizar",
-      "length": 5,
-      "estimated_uncommonness": 2,
-      "combined_score": 50
-    },
-    {
-      "word": "Sized",
-      "length": 5,
-      "estimated_uncommonness": 2,
-      "combined_score": 50
-    },
-    {
-      "word": "Sizel",
-      "length": 5,
-      "estimated_uncommonness": 2,
-      "combined_score": 50
-    },
-    {
-      "word": "Sizer",
-      "length": 5,
-      "estimated_uncommonness": 2,
-      "combined_score": 50
-    },
-    {
-      "word": "Slade",
-      "length": 5,
-      "estimated_uncommonness": 2,
-      "combined_score": 50
-    },
-    {
-      "word": "Slaid",
-      "length": 5,
-      "estimated_uncommonness": 2,
-      "combined_score": 50
-    },
-    {
-      "word": "Slain",
-      "length": 5,
-      "estimated_uncommonness": 2,
-      "combined_score": 50
-    },
-    {
-      "word": "Slane",
-      "length": 5,
-      "estimated_uncommonness": 2,
-      "combined_score": 50
-    },
-    {
-      "word": "Slant",
-      "length": 5,
-      "estimated_uncommonness": 2,
-      "combined_score": 50
-    },
-    {
-      "word": "Slart",
-      "length": 5,
-      "estimated_uncommonness": 2,
-      "combined_score": 50
-    },
-    {
-      "word": "Slate",
-      "length": 5,
-      "estimated_uncommonness": 2,
-      "combined_score": 50
-    },
-    {
-      "word": "Slide",
-      "length": 5,
-      "estimated_uncommonness": 2,
-      "combined_score": 50
-    },
-    {
-      "word": "Slier",
-      "length": 5,
-      "estimated_uncommonness": 2,
-      "combined_score": 50
-    },
-    {
-      "word": "Snail",
-      "length": 5,
-      "estimated_uncommonness": 2,
-      "combined_score": 50
-    },
-    {
-      "word": "Snare",
-      "length": 5,
-      "estimated_uncommonness": 2,
-      "combined_score": 50
-    },
-    {
-      "word": "Snarl",
-      "length": 5,
-      "estimated_uncommonness": 2,
-      "combined_score": 50
-    },
-    {
-      "word": "Snead",
-      "length": 5,
-      "estimated_uncommonness": 2,
-      "combined_score": 50
-    },
-    {
-      "word": "Snide",
-      "length": 5,
-      "estimated_uncommonness": 2,
-      "combined_score": 50
-    },
-    {
-      "word": "Snirt",
-      "length": 5,
-      "estimated_uncommonness": 2,
-      "combined_score": 50
-    },
-    {
-      "word": "Stade",
-      "length": 5,
-      "estimated_uncommonness": 2,
-      "combined_score": 50
-    },
-    {
-      "word": "Staid",
-      "length": 5,
-      "estimated_uncommonness": 2,
-      "combined_score": 50
-    },
-    {
-      "word": "Stain",
-      "length": 5,
-      "estimated_uncommonness": 2,
-      "combined_score": 50
-    },
-    {
-      "word": "Stair",
-      "length": 5,
-      "estimated_uncommonness": 2,
-      "combined_score": 50
-    },
-    {
-      "word": "Stale",
-      "length": 5,
-      "estimated_uncommonness": 2,
-      "combined_score": 50
-    },
-    {
-      "word": "Stand",
-      "length": 5,
-      "estimated_uncommonness": 2,
-      "combined_score": 50
-    },
-    {
-      "word": "Stane",
-      "length": 5,
-      "estimated_uncommonness": 2,
-      "combined_score": 50
-    },
-    {
-      "word": "Stare",
-      "length": 5,
-      "estimated_uncommonness": 2,
-      "combined_score": 50
-    },
-    {
-      "word": "Starn",
-      "length": 5,
-      "estimated_uncommonness": 2,
-      "combined_score": 50
-    },
-    {
-      "word": "Stead",
-      "length": 5,
-      "estimated_uncommonness": 2,
-      "combined_score": 50
-    },
-    {
-      "word": "Steal",
-      "length": 5,
-      "estimated_uncommonness": 2,
-      "combined_score": 50
-    },
-    {
-      "word": "Stean",
-      "length": 5,
-      "estimated_uncommonness": 2,
-      "combined_score": 50
-    },
-    {
-      "word": "Stear",
-      "length": 5,
-      "estimated_uncommonness": 2,
-      "combined_score": 50
-    },
-    {
-      "word": "Steil",
-      "length": 5,
-      "estimated_uncommonness": 2,
-      "combined_score": 50
-    },
-    {
-      "word": "Stein",
-      "length": 5,
-      "estimated_uncommonness": 2,
-      "combined_score": 50
-    },
-    {
-      "word": "Stela",
-      "length": 5,
-      "estimated_uncommonness": 2,
-      "combined_score": 50
-    },
-    {
-      "word": "Stend",
-      "length": 5,
-      "estimated_uncommonness": 2,
-      "combined_score": 50
-    },
-    {
-      "word": "Stern",
-      "length": 5,
-      "estimated_uncommonness": 2,
-      "combined_score": 50
-    },
-    {
-      "word": "Stied",
-      "length": 5,
-      "estimated_uncommonness": 2,
-      "combined_score": 50
-    },
-    {
-      "word": "Stile",
-      "length": 5,
-      "estimated_uncommonness": 2,
-      "combined_score": 50
-    },
-    {
-      "word": "Stire",
-      "length": 5,
-      "estimated_uncommonness": 2,
-      "combined_score": 50
-    },
-    {
-      "word": "Strad",
-      "length": 5,
-      "estimated_uncommonness": 2,
-      "combined_score": 50
-    },
-    {
-      "word": "Strae",
-      "length": 5,
-      "estimated_uncommonness": 2,
-      "combined_score": 50
-    },
-    {
-      "word": "Straw",
-      "length": 5,
-      "estimated_uncommonness": 2,
-      "combined_score": 50
-    },
-    {
-      "word": "Strew",
-      "length": 5,
-      "estimated_uncommonness": 2,
-      "combined_score": 50
-    },
-    {
-      "word": "Stria",
-      "length": 5,
-      "estimated_uncommonness": 2,
-      "combined_score": 50
-    },
-    {
-      "word": "Swail",
-      "length": 5,
-      "estimated_uncommonness": 2,
-      "combined_score": 50
-    },
-    {
-      "word": "Swain",
-      "length": 5,
-      "estimated_uncommonness": 2,
-      "combined_score": 50
-    },
-    {
-      "word": "Swale",
-      "length": 5,
-      "estimated_uncommonness": 2,
-      "combined_score": 50
-    },
-    {
-      "word": "Sward",
-      "length": 5,
-      "estimated_uncommonness": 2,
-      "combined_score": 50
-    },
-    {
-      "word": "Sware",
-      "length": 5,
-      "estimated_uncommonness": 2,
-      "combined_score": 50
-    },
-    {
-      "word": "Swart",
-      "length": 5,
-      "estimated_uncommonness": 2,
-      "combined_score": 50
-    },
-    {
-      "word": "Sweal",
-      "length": 5,
-      "estimated_uncommonness": 2,
-      "combined_score": 50
-    },
-    {
-      "word": "Swear",
-      "length": 5,
-      "estimated_uncommonness": 2,
-      "combined_score": 50
-    },
-    {
-      "word": "Sweat",
-      "length": 5,
-      "estimated_uncommonness": 2,
-      "combined_score": 50
-    },
-    {
-      "word": "Sweir",
-      "length": 5,
-      "estimated_uncommonness": 2,
-      "combined_score": 50
-    },
-    {
-      "word": "Swelt",
-      "length": 5,
-      "estimated_uncommonness": 2,
-      "combined_score": 50
-    },
-    {
-      "word": "Swine",
-      "length": 5,
-      "estimated_uncommonness": 2,
-      "combined_score": 50
-    },
-    {
-      "word": "Swire",
-      "length": 5,
-      "estimated_uncommonness": 2,
-      "combined_score": 50
-    },
-    {
-      "word": "Swirl",
-      "length": 5,
-      "estimated_uncommonness": 2,
-      "combined_score": 50
-    },
-    {
-      "word": "Taels",
-      "length": 5,
-      "estimated_uncommonness": 2,
-      "combined_score": 50
-    },
-    {
-      "word": "Tails",
-      "length": 5,
-      "estimated_uncommonness": 2,
-      "combined_score": 50
-    },
-    {
-      "word": "Tains",
-      "length": 5,
-      "estimated_uncommonness": 2,
-      "combined_score": 50
-    },
-    {
-      "word": "Taler",
-      "length": 5,
-      "estimated_uncommonness": 2,
-      "combined_score": 50
-    },
-    {
-      "word": "Tales",
-      "length": 5,
-      "estimated_uncommonness": 2,
-      "combined_score": 50
-    },
-    {
-      "word": "Tared",
-      "length": 5,
-      "estimated_uncommonness": 2,
-      "combined_score": 50
-    },
-    {
-      "word": "Tares",
-      "length": 5,
-      "estimated_uncommonness": 2,
-      "combined_score": 50
-    },
-    {
-      "word": "Tarns",
-      "length": 5,
-      "estimated_uncommonness": 2,
-      "combined_score": 50
-    },
-    {
-      "word": "Tarsi",
-      "length": 5,
-      "estimated_uncommonness": 2,
-      "combined_score": 50
-    },
-    {
-      "word": "Taser",
-      "length": 5,
-      "estimated_uncommonness": 2,
-      "combined_score": 50
-    },
-    {
-      "word": "Tawed",
-      "length": 5,
-      "estimated_uncommonness": 2,
-      "combined_score": 50
-    },
-    {
-      "word": "Tawer",
-      "length": 5,
-      "estimated_uncommonness": 2,
-      "combined_score": 50
-    },
-    {
-      "word": "Tawie",
-      "length": 5,
-      "estimated_uncommonness": 2,
-      "combined_score": 50
-    },
-    {
-      "word": "Tawse",
-      "length": 5,
-      "estimated_uncommonness": 2,
-      "combined_score": 50
-    },
-    {
-      "word": "Teads",
-      "length": 5,
-      "estimated_uncommonness": 2,
-      "combined_score": 50
-    },
-    {
-      "word": "Teals",
-      "length": 5,
-      "estimated_uncommonness": 2,
-      "combined_score": 50
-    },
-    {
-      "word": "Tears",
-      "length": 5,
-      "estimated_uncommonness": 2,
-      "combined_score": 50
-    },
-    {
-      "word": "Teils",
-      "length": 5,
-      "estimated_uncommonness": 2,
-      "combined_score": 50
-    },
-    {
-      "word": "Teind",
-      "length": 5,
-      "estimated_uncommonness": 2,
-      "combined_score": 50
-    },
-    {
-      "word": "Teins",
-      "length": 5,
-      "estimated_uncommonness": 2,
-      "combined_score": 50
-    },
-    {
-      "word": "Telia",
-      "length": 5,
-      "estimated_uncommonness": 2,
-      "combined_score": 50
-    },
-    {
-      "word": "Tends",
-      "length": 5,
-      "estimated_uncommonness": 2,
-      "combined_score": 50
-    },
-    {
-      "word": "Tenia",
-      "length": 5,
-      "estimated_uncommonness": 2,
-      "combined_score": 50
-    },
-    {
-      "word": "Terai",
-      "length": 5,
-      "estimated_uncommonness": 2,
-      "combined_score": 50
-    },
-    {
-      "word": "Teras",
-      "length": 5,
-      "estimated_uncommonness": 2,
-      "combined_score": 50
-    },
-    {
-      "word": "Terns",
-      "length": 5,
-      "estimated_uncommonness": 2,
-      "combined_score": 50
-    },
-    {
-      "word": "Tesla",
-      "length": 5,
-      "estimated_uncommonness": 2,
-      "combined_score": 50
-    },
-    {
-      "word": "Tians",
-      "length": 5,
-      "estimated_uncommonness": 2,
-      "combined_score": 50
-    },
-    {
-      "word": "Tiars",
-      "length": 5,
-      "estimated_uncommonness": 2,
-      "combined_score": 50
-    },
-    {
-      "word": "Tidal",
-      "length": 5,
-      "estimated_uncommonness": 2,
-      "combined_score": 50
-    },
-    {
-      "word": "Tides",
-      "length": 5,
-      "estimated_uncommonness": 2,
-      "combined_score": 50
-    },
-    {
-      "word": "Tiers",
-      "length": 5,
-      "estimated_uncommonness": 2,
-      "combined_score": 50
-    },
-    {
-      "word": "Tilde",
-      "length": 5,
-      "estimated_uncommonness": 2,
-      "combined_score": 50
-    },
-    {
-      "word": "Tiled",
-      "length": 5,
-      "estimated_uncommonness": 2,
-      "combined_score": 50
-    },
-    {
-      "word": "Tiler",
-      "length": 5,
-      "estimated_uncommonness": 2,
-      "combined_score": 50
-    },
-    {
-      "word": "Tiles",
-      "length": 5,
-      "estimated_uncommonness": 2,
-      "combined_score": 50
-    },
-    {
-      "word": "Tinas",
-      "length": 5,
-      "estimated_uncommonness": 2,
-      "combined_score": 50
-    },
-    {
-      "word": "Tinds",
-      "length": 5,
-      "estimated_uncommonness": 2,
-      "combined_score": 50
-    },
-    {
-      "word": "Tinea",
-      "length": 5,
-      "estimated_uncommonness": 2,
-      "combined_score": 50
-    },
-    {
-      "word": "Tined",
-      "length": 5,
-      "estimated_uncommonness": 2,
-      "combined_score": 50
-    },
-    {
-      "word": "Tines",
-      "length": 5,
-      "estimated_uncommonness": 2,
-      "combined_score": 50
-    },
-    {
-      "word": "Tired",
-      "length": 5,
-      "estimated_uncommonness": 2,
-      "combined_score": 50
-    },
-    {
-      "word": "Tires",
-      "length": 5,
-      "estimated_uncommonness": 2,
-      "combined_score": 50
-    },
-    {
-      "word": "Tirls",
-      "length": 5,
-      "estimated_uncommonness": 2,
-      "combined_score": 50
-    },
-    {
-      "word": "Trade",
-      "length": 5,
-      "estimated_uncommonness": 2,
-      "combined_score": 50
-    },
-    {
-      "word": "Trads",
-      "length": 5,
-      "estimated_uncommonness": 2,
-      "combined_score": 50
-    },
-    {
-      "word": "Trail",
-      "length": 5,
-      "estimated_uncommonness": 2,
-      "combined_score": 50
-    },
-    {
-      "word": "Train",
-      "length": 5,
-      "estimated_uncommonness": 2,
-      "combined_score": 50
-    },
-    {
-      "word": "Trans",
-      "length": 5,
-      "estimated_uncommonness": 2,
-      "combined_score": 50
-    },
-    {
-      "word": "Trawl",
-      "length": 5,
-      "estimated_uncommonness": 2,
-      "combined_score": 50
-    },
-    {
-      "word": "Tread",
-      "length": 5,
-      "estimated_uncommonness": 2,
-      "combined_score": 50
-    },
-    {
-      "word": "Trend",
-      "length": 5,
-      "estimated_uncommonness": 2,
-      "combined_score": 50
-    },
-    {
-      "word": "Trews",
-      "length": 5,
-      "estimated_uncommonness": 2,
-      "combined_score": 50
-    },
-    {
-      "word": "Triad",
-      "length": 5,
-      "estimated_uncommonness": 2,
-      "combined_score": 50
-    },
-    {
-      "word": "Trial",
-      "length": 5,
-      "estimated_uncommonness": 2,
-      "combined_score": 50
-    },
-    {
-      "word": "Tride",
-      "length": 5,
-      "estimated_uncommonness": 2,
-      "combined_score": 50
-    },
-    {
-      "word": "Tried",
-      "length": 5,
-      "estimated_uncommonness": 2,
-      "combined_score": 50
-    },
-    {
-      "word": "Tries",
-      "length": 5,
-      "estimated_uncommonness": 2,
-      "combined_score": 50
-    },
-    {
-      "word": "Trild",
-      "length": 5,
-      "estimated_uncommonness": 2,
-      "combined_score": 50
-    },
-    {
-      "word": "Trine",
-      "length": 5,
-      "estimated_uncommonness": 2,
-      "combined_score": 50
-    },
-    {
-      "word": "Trins",
-      "length": 5,
-      "estimated_uncommonness": 2,
-      "combined_score": 50
-    },
-    {
-      "word": "Tsade",
-      "length": 5,
-      "estimated_uncommonness": 2,
-      "combined_score": 50
-    },
-    {
-      "word": "Tsadi",
-      "length": 5,
-      "estimated_uncommonness": 2,
-      "combined_score": 50
-    },
-    {
-      "word": "Twaes",
-      "length": 5,
-      "estimated_uncommonness": 2,
-      "combined_score": 50
-    },
-    {
-      "word": "Twain",
-      "length": 5,
-      "estimated_uncommonness": 2,
-      "combined_score": 50
-    },
-    {
-      "word": "Twals",
-      "length": 5,
-      "estimated_uncommonness": 2,
-      "combined_score": 50
-    },
-    {
-      "word": "Twier",
-      "length": 5,
-      "estimated_uncommonness": 2,
-      "combined_score": 50
-    },
-    {
-      "word": "Twine",
-      "length": 5,
-      "estimated_uncommonness": 2,
-      "combined_score": 50
-    },
-    {
-      "word": "Twins",
-      "length": 5,
-      "estimated_uncommonness": 2,
-      "combined_score": 50
-    },
-    {
-      "word": "Twire",
-      "length": 5,
-      "estimated_uncommonness": 2,
-      "combined_score": 50
-    },
-    {
-      "word": "Twirl",
-      "length": 5,
-      "estimated_uncommonness": 2,
-      "combined_score": 50
-    },
-    {
-      "word": "Tzars",
-      "length": 5,
-      "estimated_uncommonness": 2,
-      "combined_score": 50
-    },
-    {
-      "word": "Wader",
-      "length": 5,
-      "estimated_uncommonness": 2,
-      "combined_score": 50
-    },
-    {
-      "word": "Wades",
-      "length": 5,
-      "estimated_uncommonness": 2,
-      "combined_score": 50
-    },
-    {
-      "word": "Wadis",
-      "length": 5,
-      "estimated_uncommonness": 2,
-      "combined_score": 50
-    },
-    {
-      "word": "Wadts",
-      "length": 5,
-      "estimated_uncommonness": 2,
-      "combined_score": 50
-    },
-    {
-      "word": "Waide",
-      "length": 5,
-      "estimated_uncommonness": 2,
-      "combined_score": 50
-    },
-    {
-      "word": "Wails",
-      "length": 5,
-      "estimated_uncommonness": 2,
-      "combined_score": 50
-    },
-    {
-      "word": "Wains",
-      "length": 5,
-      "estimated_uncommonness": 2,
-      "combined_score": 50
-    },
-    {
-      "word": "Wairs",
-      "length": 5,
-      "estimated_uncommonness": 2,
-      "combined_score": 50
-    },
-    {
-      "word": "Waist",
-      "length": 5,
-      "estimated_uncommonness": 2,
-      "combined_score": 50
-    },
-    {
-      "word": "Waite",
-      "length": 5,
-      "estimated_uncommonness": 2,
-      "combined_score": 50
-    },
-    {
-      "word": "Waits",
-      "length": 5,
-      "estimated_uncommonness": 2,
-      "combined_score": 50
-    },
-    {
-      "word": "Walds",
-      "length": 5,
-      "estimated_uncommonness": 2,
-      "combined_score": 50
-    },
-    {
-      "word": "Waled",
-      "length": 5,
-      "estimated_uncommonness": 2,
-      "combined_score": 50
-    },
-    {
-      "word": "Waler",
-      "length": 5,
-      "estimated_uncommonness": 2,
-      "combined_score": 50
-    },
-    {
-      "word": "Wales",
-      "length": 5,
-      "estimated_uncommonness": 2,
-      "combined_score": 50
-    },
-    {
-      "word": "Walis",
-      "length": 5,
-      "estimated_uncommonness": 2,
-      "combined_score": 50
-    },
-    {
-      "word": "Waltz",
-      "length": 5,
-      "estimated_uncommonness": 2,
-      "combined_score": 50
-    },
-    {
-      "word": "Wands",
-      "length": 5,
-      "estimated_uncommonness": 2,
-      "combined_score": 50
-    },
-    {
-      "word": "Waned",
-      "length": 5,
-      "estimated_uncommonness": 2,
-      "combined_score": 50
-    },
-    {
-      "word": "Wanes",
-      "length": 5,
-      "estimated_uncommonness": 2,
-      "combined_score": 50
-    },
-    {
-      "word": "Wanle",
-      "length": 5,
-      "estimated_uncommonness": 2,
-      "combined_score": 50
-    },
-    {
-      "word": "Wants",
-      "length": 5,
-      "estimated_uncommonness": 2,
-      "combined_score": 50
-    },
-    {
-      "word": "Wanze",
-      "length": 5,
-      "estimated_uncommonness": 2,
-      "combined_score": 50
-    },
-    {
-      "word": "Wards",
-      "length": 5,
-      "estimated_uncommonness": 2,
-      "combined_score": 50
-    },
-    {
-      "word": "Wared",
-      "length": 5,
-      "estimated_uncommonness": 2,
-      "combined_score": 50
-    },
-    {
-      "word": "Wares",
-      "length": 5,
-      "estimated_uncommonness": 2,
-      "combined_score": 50
-    },
-    {
-      "word": "Warez",
-      "length": 5,
-      "estimated_uncommonness": 2,
-      "combined_score": 50
-    },
-    {
-      "word": "Warns",
-      "length": 5,
-      "estimated_uncommonness": 2,
-      "combined_score": 50
-    },
-    {
-      "word": "Warst",
-      "length": 5,
-      "estimated_uncommonness": 2,
-      "combined_score": 50
-    },
-    {
-      "word": "Warts",
-      "length": 5,
-      "estimated_uncommonness": 2,
-      "combined_score": 50
-    },
-    {
-      "word": "Waste",
-      "length": 5,
-      "estimated_uncommonness": 2,
-      "combined_score": 50
-    },
-    {
-      "word": "Water",
-      "length": 5,
-      "estimated_uncommonness": 2,
-      "combined_score": 50
-    },
-    {
-      "word": "Wazir",
-      "length": 5,
-      "estimated_uncommonness": 2,
-      "combined_score": 50
-    },
-    {
-      "word": "Weald",
-      "length": 5,
-      "estimated_uncommonness": 2,
-      "combined_score": 50
-    },
-    {
-      "word": "Weals",
-      "length": 5,
-      "estimated_uncommonness": 2,
-      "combined_score": 50
-    },
-    {
-      "word": "Weans",
-      "length": 5,
-      "estimated_uncommonness": 2,
-      "combined_score": 50
-    },
-    {
-      "word": "Wears",
-      "length": 5,
-      "estimated_uncommonness": 2,
-      "combined_score": 50
-    },
-    {
-      "word": "Weids",
-      "length": 5,
-      "estimated_uncommonness": 2,
-      "combined_score": 50
-    },
-    {
-      "word": "Weils",
-      "length": 5,
-      "estimated_uncommonness": 2,
-      "combined_score": 50
-    },
-    {
-      "word": "Weird",
-      "length": 5,
-      "estimated_uncommonness": 2,
-      "combined_score": 50
-    },
-    {
-      "word": "Weirs",
-      "length": 5,
-      "estimated_uncommonness": 2,
-      "combined_score": 50
-    },
-    {
-      "word": "Welds",
-      "length": 5,
-      "estimated_uncommonness": 2,
-      "combined_score": 50
-    },
-    {
-      "word": "Welts",
-      "length": 5,
-      "estimated_uncommonness": 2,
-      "combined_score": 50
-    },
-    {
-      "word": "Wends",
-      "length": 5,
-      "estimated_uncommonness": 2,
-      "combined_score": 50
-    },
-    {
-      "word": "Wents",
-      "length": 5,
-      "estimated_uncommonness": 2,
-      "combined_score": 50
-    },
-    {
-      "word": "Wetas",
-      "length": 5,
-      "estimated_uncommonness": 2,
-      "combined_score": 50
-    },
-    {
-      "word": "Widen",
-      "length": 5,
-      "estimated_uncommonness": 2,
-      "combined_score": 50
-    },
-    {
-      "word": "Wider",
-      "length": 5,
-      "estimated_uncommonness": 2,
-      "combined_score": 50
-    },
-    {
-      "word": "Wides",
-      "length": 5,
-      "estimated_uncommonness": 2,
-      "combined_score": 50
-    },
-    {
-      "word": "Wield",
-      "length": 5,
-      "estimated_uncommonness": 2,
-      "combined_score": 50
-    },
-    {
-      "word": "Wiels",
-      "length": 5,
-      "estimated_uncommonness": 2,
-      "combined_score": 50
-    },
-    {
-      "word": "Wilds",
-      "length": 5,
-      "estimated_uncommonness": 2,
-      "combined_score": 50
-    },
-    {
-      "word": "Wiled",
-      "length": 5,
-      "estimated_uncommonness": 2,
-      "combined_score": 50
-    },
-    {
-      "word": "Wiles",
-      "length": 5,
-      "estimated_uncommonness": 2,
-      "combined_score": 50
-    },
-    {
-      "word": "Wilts",
-      "length": 5,
-      "estimated_uncommonness": 2,
-      "combined_score": 50
-    },
-    {
-      "word": "Winds",
-      "length": 5,
-      "estimated_uncommonness": 2,
-      "combined_score": 50
-    },
-    {
-      "word": "Wined",
-      "length": 5,
-      "estimated_uncommonness": 2,
-      "combined_score": 50
-    },
-    {
-      "word": "Wines",
-      "length": 5,
-      "estimated_uncommonness": 2,
-      "combined_score": 50
-    },
-    {
-      "word": "Winze",
-      "length": 5,
-      "estimated_uncommonness": 2,
-      "combined_score": 50
-    },
-    {
-      "word": "Wired",
-      "length": 5,
-      "estimated_uncommonness": 2,
-      "combined_score": 50
-    },
-    {
-      "word": "Wires",
-      "length": 5,
-      "estimated_uncommonness": 2,
-      "combined_score": 50
-    },
-    {
-      "word": "Wised",
-      "length": 5,
-      "estimated_uncommonness": 2,
-      "combined_score": 50
-    },
-    {
-      "word": "Wiser",
-      "length": 5,
-      "estimated_uncommonness": 2,
-      "combined_score": 50
-    },
-    {
-      "word": "Witan",
-      "length": 5,
-      "estimated_uncommonness": 2,
-      "combined_score": 50
-    },
-    {
-      "word": "Wited",
-      "length": 5,
-      "estimated_uncommonness": 2,
-      "combined_score": 50
-    },
-    {
-      "word": "Wites",
-      "length": 5,
-      "estimated_uncommonness": 2,
-      "combined_score": 50
-    },
-    {
-      "word": "Wizen",
-      "length": 5,
-      "estimated_uncommonness": 2,
-      "combined_score": 50
-    },
-    {
-      "word": "Wizes",
-      "length": 5,
-      "estimated_uncommonness": 2,
-      "combined_score": 50
-    },
-    {
-      "word": "Wrast",
-      "length": 5,
-      "estimated_uncommonness": 2,
-      "combined_score": 50
-    },
-    {
-      "word": "Wrate",
-      "length": 5,
-      "estimated_uncommonness": 2,
-      "combined_score": 50
-    },
-    {
-      "word": "Wrens",
-      "length": 5,
-      "estimated_uncommonness": 2,
-      "combined_score": 50
-    },
-    {
-      "word": "Wrest",
-      "length": 5,
-      "estimated_uncommonness": 2,
-      "combined_score": 50
-    },
-    {
-      "word": "Wried",
-      "length": 5,
-      "estimated_uncommonness": 2,
-      "combined_score": 50
-    },
-    {
-      "word": "Wries",
-      "length": 5,
-      "estimated_uncommonness": 2,
-      "combined_score": 50
-    },
-    {
-      "word": "Wrist",
-      "length": 5,
-      "estimated_uncommonness": 2,
-      "combined_score": 50
-    },
-    {
-      "word": "Write",
-      "length": 5,
-      "estimated_uncommonness": 2,
-      "combined_score": 50
-    },
-    {
-      "word": "Writs",
-      "length": 5,
-      "estimated_uncommonness": 2,
-      "combined_score": 50
-    },
-    {
-      "word": "Zaire",
-      "length": 5,
-      "estimated_uncommonness": 2,
-      "combined_score": 50
-    },
-    {
-      "word": "Zante",
-      "length": 5,
-      "estimated_uncommonness": 2,
-      "combined_score": 50
-    },
-    {
-      "word": "Zaris",
-      "length": 5,
-      "estimated_uncommonness": 2,
-      "combined_score": 50
-    },
-    {
-      "word": "Zatis",
-      "length": 5,
-      "estimated_uncommonness": 2,
-      "combined_score": 50
-    },
-    {
-      "word": "Zeals",
-      "length": 5,
-      "estimated_uncommonness": 2,
-      "combined_score": 50
-    },
-    {
-      "word": "Zeins",
-      "length": 5,
-      "estimated_uncommonness": 2,
-      "combined_score": 50
-    },
-    {
-      "word": "Zerda",
-      "length": 5,
-      "estimated_uncommonness": 2,
-      "combined_score": 50
-    },
-    {
-      "word": "Zetas",
-      "length": 5,
-      "estimated_uncommonness": 2,
-      "combined_score": 50
-    },
-    {
-      "word": "Zilas",
-      "length": 5,
-      "estimated_uncommonness": 2,
-      "combined_score": 50
-    },
-    {
-      "word": "Zines",
-      "length": 5,
-      "estimated_uncommonness": 2,
-      "combined_score": 50
-    },
-    {
-      "word": "Adit",
-      "length": 4,
-      "estimated_uncommonness": 1,
-      "combined_score": 40
-    },
-    {
-      "word": "Adze",
-      "length": 4,
-      "estimated_uncommonness": 1,
-      "combined_score": 40
-    },
-    {
-      "word": "Aide",
-      "length": 4,
-      "estimated_uncommonness": 1,
-      "combined_score": 40
-    },
-    {
-      "word": "Aids",
-      "length": 4,
-      "estimated_uncommonness": 1,
-      "combined_score": 40
-    },
-    {
-      "word": "Ails",
-      "length": 4,
-      "estimated_uncommonness": 1,
-      "combined_score": 40
-    },
-    {
-      "word": "Aine",
-      "length": 4,
-      "estimated_uncommonness": 1,
-      "combined_score": 40
-    },
-    {
-      "word": "Ains",
-      "length": 4,
-      "estimated_uncommonness": 1,
-      "combined_score": 40
-    },
-    {
-      "word": "Airn",
-      "length": 4,
-      "estimated_uncommonness": 1,
-      "combined_score": 40
-    },
-    {
-      "word": "Airs",
-      "length": 4,
-      "estimated_uncommonness": 1,
-      "combined_score": 40
-    },
-    {
-      "word": "Airt",
-      "length": 4,
-      "estimated_uncommonness": 1,
-      "combined_score": 40
-    },
-    {
-      "word": "Aits",
-      "length": 4,
-      "estimated_uncommonness": 1,
-      "combined_score": 40
-    },
-    {
-      "word": "Ales",
-      "length": 4,
-      "estimated_uncommonness": 1,
-      "combined_score": 40
-    },
-    {
-      "word": "Alew",
-      "length": 4,
-      "estimated_uncommonness": 1,
-      "combined_score": 40
-    },
-    {
-      "word": "Alit",
-      "length": 4,
-      "estimated_uncommonness": 1,
-      "combined_score": 40
-    },
-    {
-      "word": "Alts",
-      "length": 4,
-      "estimated_uncommonness": 1,
-      "combined_score": 40
-    },
-    {
-      "word": "Ands",
-      "length": 4,
-      "estimated_uncommonness": 1,
-      "combined_score": 40
-    },
-    {
-      "word": "Anes",
-      "length": 4,
-      "estimated_uncommonness": 1,
-      "combined_score": 40
-    },
-    {
-      "word": "Anew",
-      "length": 4,
-      "estimated_uncommonness": 1,
-      "combined_score": 40
-    },
-    {
-      "word": "Anil",
-      "length": 4,
-      "estimated_uncommonness": 1,
-      "combined_score": 40
-    },
-    {
-      "word": "Anis",
-      "length": 4,
-      "estimated_uncommonness": 1,
-      "combined_score": 40
-    },
-    {
-      "word": "Ante",
-      "length": 4,
-      "estimated_uncommonness": 1,
-      "combined_score": 40
-    },
-    {
-      "word": "Anti",
-      "length": 4,
-      "estimated_uncommonness": 1,
-      "combined_score": 40
-    },
-    {
-      "word": "Ants",
-      "length": 4,
-      "estimated_uncommonness": 1,
-      "combined_score": 40
-    },
-    {
-      "word": "Ards",
-      "length": 4,
-      "estimated_uncommonness": 1,
-      "combined_score": 40
-    },
-    {
-      "word": "Ared",
-      "length": 4,
-      "estimated_uncommonness": 1,
-      "combined_score": 40
-    },
-    {
-      "word": "Ares",
-      "length": 4,
-      "estimated_uncommonness": 1,
-      "combined_score": 40
-    },
-    {
-      "word": "Aret",
-      "length": 4,
-      "estimated_uncommonness": 1,
-      "combined_score": 40
-    },
-    {
-      "word": "Arew",
-      "length": 4,
-      "estimated_uncommonness": 1,
-      "combined_score": 40
-    },
-    {
-      "word": "Arid",
-      "length": 4,
-      "estimated_uncommonness": 1,
-      "combined_score": 40
-    },
-    {
-      "word": "Aril",
-      "length": 4,
-      "estimated_uncommonness": 1,
-      "combined_score": 40
-    },
-    {
-      "word": "Aris",
-      "length": 4,
-      "estimated_uncommonness": 1,
-      "combined_score": 40
-    },
-    {
-      "word": "Arle",
-      "length": 4,
-      "estimated_uncommonness": 1,
-      "combined_score": 40
-    },
-    {
-      "word": "Arse",
-      "length": 4,
-      "estimated_uncommonness": 1,
-      "combined_score": 40
-    },
-    {
-      "word": "Arti",
-      "length": 4,
-      "estimated_uncommonness": 1,
-      "combined_score": 40
-    },
-    {
-      "word": "Arts",
-      "length": 4,
-      "estimated_uncommonness": 1,
-      "combined_score": 40
-    },
-    {
-      "word": "Ates",
-      "length": 4,
-      "estimated_uncommonness": 1,
-      "combined_score": 40
-    },
-    {
-      "word": "Awdl",
-      "length": 4,
-      "estimated_uncommonness": 1,
-      "combined_score": 40
-    },
-    {
-      "word": "Awed",
-      "length": 4,
-      "estimated_uncommonness": 1,
-      "combined_score": 40
-    },
-    {
-      "word": "Awes",
-      "length": 4,
-      "estimated_uncommonness": 1,
-      "combined_score": 40
-    },
-    {
-      "word": "Awls",
-      "length": 4,
-      "estimated_uncommonness": 1,
-      "combined_score": 40
-    },
-    {
-      "word": "Awns",
-      "length": 4,
-      "estimated_uncommonness": 1,
-      "combined_score": 40
-    },
-    {
-      "word": "Daes",
-      "length": 4,
-      "estimated_uncommonness": 1,
-      "combined_score": 40
-    },
-    {
-      "word": "Dais",
-      "length": 4,
-      "estimated_uncommonness": 1,
-      "combined_score": 40
-    },
-    {
-      "word": "Dale",
-      "length": 4,
-      "estimated_uncommonness": 1,
-      "combined_score": 40
-    },
-    {
-      "word": "Dali",
-      "length": 4,
-      "estimated_uncommonness": 1,
-      "combined_score": 40
-    },
-    {
-      "word": "Dals",
-      "length": 4,
-      "estimated_uncommonness": 1,
-      "combined_score": 40
-    },
-    {
-      "word": "Dalt",
-      "length": 4,
-      "estimated_uncommonness": 1,
-      "combined_score": 40
-    },
-    {
-      "word": "Dans",
-      "length": 4,
-      "estimated_uncommonness": 1,
-      "combined_score": 40
-    },
-    {
-      "word": "Dant",
-      "length": 4,
-      "estimated_uncommonness": 1,
-      "combined_score": 40
-    },
-    {
-      "word": "Dare",
-      "length": 4,
-      "estimated_uncommonness": 1,
-      "combined_score": 40
-    },
-    {
-      "word": "Dari",
-      "length": 4,
-      "estimated_uncommonness": 1,
-      "combined_score": 40
-    },
-    {
-      "word": "Darn",
-      "length": 4,
-      "estimated_uncommonness": 1,
-      "combined_score": 40
-    },
-    {
-      "word": "Dart",
-      "length": 4,
-      "estimated_uncommonness": 1,
-      "combined_score": 40
-    },
-    {
-      "word": "Date",
-      "length": 4,
-      "estimated_uncommonness": 1,
-      "combined_score": 40
-    },
-    {
-      "word": "Dawn",
-      "length": 4,
-      "estimated_uncommonness": 1,
-      "combined_score": 40
-    },
-    {
-      "word": "Daws",
-      "length": 4,
-      "estimated_uncommonness": 1,
-      "combined_score": 40
-    },
-    {
-      "word": "Dawt",
-      "length": 4,
-      "estimated_uncommonness": 1,
-      "combined_score": 40
-    },
-    {
-      "word": "Daze",
-      "length": 4,
-      "estimated_uncommonness": 1,
-      "combined_score": 40
-    },
-    {
-      "word": "Deal",
-      "length": 4,
-      "estimated_uncommonness": 1,
-      "combined_score": 40
-    },
-    {
-      "word": "Dean",
-      "length": 4,
-      "estimated_uncommonness": 1,
-      "combined_score": 40
-    },
-    {
-      "word": "Dear",
-      "length": 4,
-      "estimated_uncommonness": 1,
-      "combined_score": 40
-    },
-    {
-      "word": "Deaw",
-      "length": 4,
-      "estimated_uncommonness": 1,
-      "combined_score": 40
-    },
-    {
-      "word": "Deil",
-      "length": 4,
-      "estimated_uncommonness": 1,
-      "combined_score": 40
-    },
-    {
-      "word": "Deli",
-      "length": 4,
-      "estimated_uncommonness": 1,
-      "combined_score": 40
-    },
-    {
-      "word": "Dels",
-      "length": 4,
-      "estimated_uncommonness": 1,
-      "combined_score": 40
-    },
-    {
-      "word": "Delt",
-      "length": 4,
-      "estimated_uncommonness": 1,
-      "combined_score": 40
-    },
-    {
-      "word": "Deni",
-      "length": 4,
-      "estimated_uncommonness": 1,
-      "combined_score": 40
-    },
-    {
-      "word": "Dens",
-      "length": 4,
-      "estimated_uncommonness": 1,
-      "combined_score": 40
-    },
-    {
-      "word": "Dent",
-      "length": 4,
-      "estimated_uncommonness": 1,
-      "combined_score": 40
-    },
-    {
-      "word": "Dern",
-      "length": 4,
-      "estimated_uncommonness": 1,
-      "combined_score": 40
-    },
-    {
-      "word": "Desi",
-      "length": 4,
-      "estimated_uncommonness": 1,
-      "combined_score": 40
-    },
-    {
-      "word": "Dews",
-      "length": 4,
-      "estimated_uncommonness": 1,
-      "combined_score": 40
-    },
-    {
-      "word": "Dial",
-      "length": 4,
-      "estimated_uncommonness": 1,
-      "combined_score": 40
-    },
-    {
-      "word": "Diel",
-      "length": 4,
-      "estimated_uncommonness": 1,
-      "combined_score": 40
-    },
-    {
-      "word": "Dies",
-      "length": 4,
-      "estimated_uncommonness": 1,
-      "combined_score": 40
-    },
-    {
-      "word": "Diet",
-      "length": 4,
-      "estimated_uncommonness": 1,
-      "combined_score": 40
-    },
-    {
-      "word": "Dine",
-      "length": 4,
-      "estimated_uncommonness": 1,
-      "combined_score": 40
-    },
-    {
-      "word": "Dins",
-      "length": 4,
-      "estimated_uncommonness": 1,
-      "combined_score": 40
-    },
-    {
-      "word": "Dint",
-      "length": 4,
-      "estimated_uncommonness": 1,
-      "combined_score": 40
-    },
-    {
-      "word": "Dire",
-      "length": 4,
-      "estimated_uncommonness": 1,
-      "combined_score": 40
-    },
-    {
-      "word": "Dirl",
-      "length": 4,
-      "estimated_uncommonness": 1,
-      "combined_score": 40
-    },
-    {
-      "word": "Dirt",
-      "length": 4,
-      "estimated_uncommonness": 1,
-      "combined_score": 40
-    },
-    {
-      "word": "Disa",
-      "length": 4,
-      "estimated_uncommonness": 1,
-      "combined_score": 40
-    },
-    {
-      "word": "Dita",
-      "length": 4,
-      "estimated_uncommonness": 1,
-      "combined_score": 40
-    },
-    {
-      "word": "Dite",
-      "length": 4,
-      "estimated_uncommonness": 1,
-      "combined_score": 40
-    },
-    {
-      "word": "Dits",
-      "length": 4,
-      "estimated_uncommonness": 1,
-      "combined_score": 40
-    },
-    {
-      "word": "Ditz",
-      "length": 4,
-      "estimated_uncommonness": 1,
-      "combined_score": 40
-    },
-    {
-      "word": "Drat",
-      "length": 4,
-      "estimated_uncommonness": 1,
-      "combined_score": 40
-    },
-    {
-      "word": "Draw",
-      "length": 4,
-      "estimated_uncommonness": 1,
-      "combined_score": 40
-    },
-    {
-      "word": "Drew",
-      "length": 4,
-      "estimated_uncommonness": 1,
-      "combined_score": 40
-    },
-    {
-      "word": "Eans",
-      "length": 4,
-      "estimated_uncommonness": 1,
-      "combined_score": 40
-    },
-    {
-      "word": "Eard",
-      "length": 4,
-      "estimated_uncommonness": 1,
-      "combined_score": 40
-    },
-    {
-      "word": "Earl",
-      "length": 4,
-      "estimated_uncommonness": 1,
-      "combined_score": 40
-    },
-    {
-      "word": "Earn",
-      "length": 4,
-      "estimated_uncommonness": 1,
-      "combined_score": 40
-    },
-    {
-      "word": "Ears",
-      "length": 4,
-      "estimated_uncommonness": 1,
-      "combined_score": 40
-    },
-    {
-      "word": "East",
-      "length": 4,
-      "estimated_uncommonness": 1,
-      "combined_score": 40
-    },
-    {
-      "word": "Eats",
-      "length": 4,
-      "estimated_uncommonness": 1,
-      "combined_score": 40
-    },
-    {
-      "word": "Edit",
-      "length": 4,
-      "estimated_uncommonness": 1,
-      "combined_score": 40
-    },
-    {
-      "word": "Eild",
-      "length": 4,
-      "estimated_uncommonness": 1,
-      "combined_score": 40
-    },
-    {
-      "word": "Eina",
-      "length": 4,
-      "estimated_uncommonness": 1,
-      "combined_score": 40
-    },
-    {
-      "word": "Elan",
-      "length": 4,
-      "estimated_uncommonness": 1,
-      "combined_score": 40
-    },
-    {
-      "word": "Elds",
-      "length": 4,
-      "estimated_uncommonness": 1,
-      "combined_score": 40
-    },
-    {
-      "word": "Elts",
-      "length": 4,
-      "estimated_uncommonness": 1,
-      "combined_score": 40
-    },
-    {
-      "word": "Ends",
-      "length": 4,
-      "estimated_uncommonness": 1,
-      "combined_score": 40
-    },
-    {
-      "word": "Eras",
-      "length": 4,
-      "estimated_uncommonness": 1,
-      "combined_score": 40
-    },
-    {
-      "word": "Erns",
-      "length": 4,
-      "estimated_uncommonness": 1,
-      "combined_score": 40
-    },
-    {
-      "word": "Erst",
-      "length": 4,
-      "estimated_uncommonness": 1,
-      "combined_score": 40
-    },
-    {
-      "word": "Etas",
-      "length": 4,
-      "estimated_uncommonness": 1,
-      "combined_score": 40
-    },
-    {
-      "word": "Etna",
-      "length": 4,
-      "estimated_uncommonness": 1,
-      "combined_score": 40
-    },
-    {
-      "word": "Ewts",
-      "length": 4,
-      "estimated_uncommonness": 1,
-      "combined_score": 40
-    },
-    {
-      "word": "Idea",
-      "length": 4,
-      "estimated_uncommonness": 1,
-      "combined_score": 40
-    },
-    {
-      "word": "Ides",
-      "length": 4,
-      "estimated_uncommonness": 1,
-      "combined_score": 40
-    },
-    {
-      "word": "Idle",
-      "length": 4,
-      "estimated_uncommonness": 1,
-      "combined_score": 40
-    },
-    {
-      "word": "Ilea",
-      "length": 4,
-      "estimated_uncommonness": 1,
-      "combined_score": 40
-    },
-    {
-      "word": "Ired",
-      "length": 4,
-      "estimated_uncommonness": 1,
-      "combined_score": 40
-    },
-    {
-      "word": "Ires",
-      "length": 4,
-      "estimated_uncommonness": 1,
-      "combined_score": 40
-    },
-    {
-      "word": "Isle",
-      "length": 4,
-      "estimated_uncommonness": 1,
-      "combined_score": 40
-    },
-    {
-      "word": "Isna",
-      "length": 4,
-      "estimated_uncommonness": 1,
-      "combined_score": 40
-    },
-    {
-      "word": "Itas",
-      "length": 4,
-      "estimated_uncommonness": 1,
-      "combined_score": 40
-    },
-    {
-      "word": "Izar",
-      "length": 4,
-      "estimated_uncommonness": 1,
-      "combined_score": 40
-    },
-    {
-      "word": "Lade",
-      "length": 4,
-      "estimated_uncommonness": 1,
-      "combined_score": 40
-    },
-    {
-      "word": "Lads",
-      "length": 4,
-      "estimated_uncommonness": 1,
-      "combined_score": 40
-    },
-    {
-      "word": "Laer",
-      "length": 4,
-      "estimated_uncommonness": 1,
-      "combined_score": 40
-    },
-    {
-      "word": "Laid",
-      "length": 4,
-      "estimated_uncommonness": 1,
-      "combined_score": 40
-    },
-    {
-      "word": "Lain",
-      "length": 4,
-      "estimated_uncommonness": 1,
-      "combined_score": 40
-    },
-    {
-      "word": "Lair",
-      "length": 4,
-      "estimated_uncommonness": 1,
-      "combined_score": 40
-    },
-    {
-      "word": "Land",
-      "length": 4,
-      "estimated_uncommonness": 1,
-      "combined_score": 40
-    },
-    {
-      "word": "Lane",
-      "length": 4,
-      "estimated_uncommonness": 1,
-      "combined_score": 40
-    },
-    {
-      "word": "Lant",
-      "length": 4,
-      "estimated_uncommonness": 1,
-      "combined_score": 40
-    },
-    {
-      "word": "Lard",
-      "length": 4,
-      "estimated_uncommonness": 1,
-      "combined_score": 40
-    },
-    {
-      "word": "Lare",
-      "length": 4,
-      "estimated_uncommonness": 1,
-      "combined_score": 40
-    },
-    {
-      "word": "Lari",
-      "length": 4,
-      "estimated_uncommonness": 1,
-      "combined_score": 40
-    },
-    {
-      "word": "Larn",
-      "length": 4,
-      "estimated_uncommonness": 1,
-      "combined_score": 40
-    },
-    {
-      "word": "Lars",
-      "length": 4,
-      "estimated_uncommonness": 1,
-      "combined_score": 40
-    },
-    {
-      "word": "Lase",
-      "length": 4,
-      "estimated_uncommonness": 1,
-      "combined_score": 40
-    },
-    {
-      "word": "Last",
-      "length": 4,
-      "estimated_uncommonness": 1,
-      "combined_score": 40
-    },
-    {
-      "word": "Late",
-      "length": 4,
-      "estimated_uncommonness": 1,
-      "combined_score": 40
-    },
-    {
-      "word": "Lati",
-      "length": 4,
-      "estimated_uncommonness": 1,
-      "combined_score": 40
-    },
-    {
-      "word": "Lats",
-      "length": 4,
-      "estimated_uncommonness": 1,
-      "combined_score": 40
-    },
-    {
-      "word": "Lawn",
-      "length": 4,
-      "estimated_uncommonness": 1,
-      "combined_score": 40
-    },
-    {
-      "word": "Laws",
-      "length": 4,
-      "estimated_uncommonness": 1,
-      "combined_score": 40
-    },
-    {
-      "word": "Laze",
-      "length": 4,
-      "estimated_uncommonness": 1,
-      "combined_score": 40
-    },
-    {
-      "word": "Lead",
-      "length": 4,
-      "estimated_uncommonness": 1,
-      "combined_score": 40
-    },
-    {
-      "word": "Lean",
-      "length": 4,
-      "estimated_uncommonness": 1,
-      "combined_score": 40
-    },
-    {
-      "word": "Lear",
-      "length": 4,
-      "estimated_uncommonness": 1,
-      "combined_score": 40
-    },
-    {
-      "word": "Leas",
-      "length": 4,
-      "estimated_uncommonness": 1,
-      "combined_score": 40
-    },
-    {
-      "word": "Leat",
-      "length": 4,
-      "estimated_uncommonness": 1,
-      "combined_score": 40
-    },
-    {
-      "word": "Leir",
-      "length": 4,
-      "estimated_uncommonness": 1,
-      "combined_score": 40
-    },
-    {
-      "word": "Leis",
-      "length": 4,
-      "estimated_uncommonness": 1,
-      "combined_score": 40
-    },
-    {
-      "word": "Lend",
-      "length": 4,
-      "estimated_uncommonness": 1,
-      "combined_score": 40
-    },
-    {
-      "word": "Lens",
-      "length": 4,
-      "estimated_uncommonness": 1,
-      "combined_score": 40
-    },
-    {
-      "word": "Lent",
-      "length": 4,
-      "estimated_uncommonness": 1,
-      "combined_score": 40
-    },
-    {
-      "word": "Lest",
-      "length": 4,
-      "estimated_uncommonness": 1,
-      "combined_score": 40
-    },
-    {
-      "word": "Lets",
-      "length": 4,
-      "estimated_uncommonness": 1,
-      "combined_score": 40
-    },
-    {
-      "word": "Lewd",
-      "length": 4,
-      "estimated_uncommonness": 1,
-      "combined_score": 40
-    },
-    {
-      "word": "Liar",
-      "length": 4,
-      "estimated_uncommonness": 1,
-      "combined_score": 40
-    },
-    {
-      "word": "Lias",
-      "length": 4,
-      "estimated_uncommonness": 1,
-      "combined_score": 40
-    },
-    {
-      "word": "Lids",
-      "length": 4,
-      "estimated_uncommonness": 1,
-      "combined_score": 40
-    },
-    {
-      "word": "Lied",
-      "length": 4,
-      "estimated_uncommonness": 1,
-      "combined_score": 40
-    },
-    {
-      "word": "Lien",
-      "length": 4,
-      "estimated_uncommonness": 1,
-      "combined_score": 40
-    },
-    {
-      "word": "Lier",
-      "length": 4,
-      "estimated_uncommonness": 1,
-      "combined_score": 40
-    },
-    {
-      "word": "Lies",
-      "length": 4,
-      "estimated_uncommonness": 1,
-      "combined_score": 40
-    },
-    {
-      "word": "Lind",
-      "length": 4,
-      "estimated_uncommonness": 1,
-      "combined_score": 40
-    },
-    {
-      "word": "Line",
-      "length": 4,
-      "estimated_uncommonness": 1,
-      "combined_score": 40
-    },
-    {
-      "word": "Lins",
-      "length": 4,
-      "estimated_uncommonness": 1,
-      "combined_score": 40
-    },
-    {
-      "word": "Lint",
-      "length": 4,
-      "estimated_uncommonness": 1,
-      "combined_score": 40
-    },
-    {
-      "word": "Lira",
-      "length": 4,
-      "estimated_uncommonness": 1,
-      "combined_score": 40
-    },
-    {
-      "word": "Lire",
-      "length": 4,
-      "estimated_uncommonness": 1,
-      "combined_score": 40
-    },
-    {
-      "word": "List",
-      "length": 4,
-      "estimated_uncommonness": 1,
-      "combined_score": 40
-    },
-    {
-      "word": "Lite",
-      "length": 4,
-      "estimated_uncommonness": 1,
-      "combined_score": 40
-    },
-    {
-      "word": "Lits",
-      "length": 4,
-      "estimated_uncommonness": 1,
-      "combined_score": 40
-    },
-    {
-      "word": "Lwei",
-      "length": 4,
-      "estimated_uncommonness": 1,
-      "combined_score": 40
-    },
-    {
-      "word": "Nads",
-      "length": 4,
-      "estimated_uncommonness": 1,
-      "combined_score": 40
-    },
-    {
-      "word": "Nail",
-      "length": 4,
-      "estimated_uncommonness": 1,
-      "combined_score": 40
-    },
-    {
-      "word": "Nard",
-      "length": 4,
-      "estimated_uncommonness": 1,
-      "combined_score": 40
-    },
-    {
-      "word": "Nare",
-      "length": 4,
-      "estimated_uncommonness": 1,
-      "combined_score": 40
-    },
-    {
-      "word": "Nats",
-      "length": 4,
-      "estimated_uncommonness": 1,
-      "combined_score": 40
-    },
-    {
-      "word": "Naze",
-      "length": 4,
-      "estimated_uncommonness": 1,
-      "combined_score": 40
-    },
-    {
-      "word": "Nazi",
-      "length": 4,
-      "estimated_uncommonness": 1,
-      "combined_score": 40
-    },
-    {
-      "word": "Neal",
-      "length": 4,
-      "estimated_uncommonness": 1,
-      "combined_score": 40
-    },
-    {
-      "word": "Near",
-      "length": 4,
-      "estimated_uncommonness": 1,
-      "combined_score": 40
-    },
-    {
-      "word": "Neat",
-      "length": 4,
-      "estimated_uncommonness": 1,
-      "combined_score": 40
-    },
-    {
-      "word": "Neds",
-      "length": 4,
-      "estimated_uncommonness": 1,
-      "combined_score": 40
-    },
-    {
-      "word": "Nerd",
-      "length": 4,
-      "estimated_uncommonness": 1,
-      "combined_score": 40
-    },
-    {
-      "word": "Nest",
-      "length": 4,
-      "estimated_uncommonness": 1,
-      "combined_score": 40
-    },
-    {
-      "word": "Nets",
-      "length": 4,
-      "estimated_uncommonness": 1,
-      "combined_score": 40
-    },
-    {
-      "word": "News",
-      "length": 4,
-      "estimated_uncommonness": 1,
-      "combined_score": 40
-    },
-    {
-      "word": "Newt",
-      "length": 4,
-      "estimated_uncommonness": 1,
-      "combined_score": 40
-    },
-    {
-      "word": "Nide",
-      "length": 4,
-      "estimated_uncommonness": 1,
-      "combined_score": 40
-    },
-    {
-      "word": "Nids",
-      "length": 4,
-      "estimated_uncommonness": 1,
-      "combined_score": 40
-    },
-    {
-      "word": "Nied",
-      "length": 4,
-      "estimated_uncommonness": 1,
-      "combined_score": 40
-    },
-    {
-      "word": "Nies",
-      "length": 4,
-      "estimated_uncommonness": 1,
-      "combined_score": 40
-    },
-    {
-      "word": "Nils",
-      "length": 4,
-      "estimated_uncommonness": 1,
-      "combined_score": 40
-    },
-    {
-      "word": "Nirl",
-      "length": 4,
-      "estimated_uncommonness": 1,
-      "combined_score": 40
-    },
-    {
-      "word": "Nite",
-      "length": 4,
-      "estimated_uncommonness": 1,
-      "combined_score": 40
-    },
-    {
-      "word": "Nits",
-      "length": 4,
-      "estimated_uncommonness": 1,
-      "combined_score": 40
-    },
-    {
-      "word": "Rade",
-      "length": 4,
-      "estimated_uncommonness": 1,
-      "combined_score": 40
-    },
-    {
-      "word": "Rads",
-      "length": 4,
-      "estimated_uncommonness": 1,
-      "combined_score": 40
-    },
-    {
-      "word": "Raid",
-      "length": 4,
-      "estimated_uncommonness": 1,
-      "combined_score": 40
-    },
-    {
-      "word": "Rail",
-      "length": 4,
-      "estimated_uncommonness": 1,
-      "combined_score": 40
-    },
-    {
-      "word": "Rain",
-      "length": 4,
-      "estimated_uncommonness": 1,
-      "combined_score": 40
-    },
-    {
-      "word": "Rais",
-      "length": 4,
-      "estimated_uncommonness": 1,
-      "combined_score": 40
-    },
-    {
-      "word": "Rait",
-      "length": 4,
-      "estimated_uncommonness": 1,
-      "combined_score": 40
-    },
-    {
-      "word": "Rale",
-      "length": 4,
-      "estimated_uncommonness": 1,
-      "combined_score": 40
-    },
-    {
-      "word": "Rand",
-      "length": 4,
-      "estimated_uncommonness": 1,
-      "combined_score": 40
-    },
-    {
-      "word": "Rani",
-      "length": 4,
-      "estimated_uncommonness": 1,
-      "combined_score": 40
-    },
-    {
-      "word": "Rant",
-      "length": 4,
-      "estimated_uncommonness": 1,
-      "combined_score": 40
-    },
-    {
-      "word": "Rase",
-      "length": 4,
-      "estimated_uncommonness": 1,
-      "combined_score": 40
-    },
-    {
-      "word": "Rast",
-      "length": 4,
-      "estimated_uncommonness": 1,
-      "combined_score": 40
-    },
-    {
-      "word": "Rate",
-      "length": 4,
-      "estimated_uncommonness": 1,
-      "combined_score": 40
-    },
-    {
-      "word": "Rats",
-      "length": 4,
-      "estimated_uncommonness": 1,
-      "combined_score": 40
-    },
-    {
-      "word": "Rawn",
-      "length": 4,
-      "estimated_uncommonness": 1,
-      "combined_score": 40
-    },
-    {
-      "word": "Raws",
-      "length": 4,
-      "estimated_uncommonness": 1,
-      "combined_score": 40
-    },
-    {
-      "word": "Raze",
-      "length": 4,
-      "estimated_uncommonness": 1,
-      "combined_score": 40
-    },
-    {
-      "word": "Read",
-      "length": 4,
-      "estimated_uncommonness": 1,
-      "combined_score": 40
-    },
-    {
-      "word": "Real",
-      "length": 4,
-      "estimated_uncommonness": 1,
-      "combined_score": 40
-    },
-    {
-      "word": "Rean",
-      "length": 4,
-      "estimated_uncommonness": 1,
-      "combined_score": 40
-    },
-    {
-      "word": "Reds",
-      "length": 4,
-      "estimated_uncommonness": 1,
-      "combined_score": 40
-    },
-    {
-      "word": "Rein",
-      "length": 4,
-      "estimated_uncommonness": 1,
-      "combined_score": 40
-    },
-    {
-      "word": "Reis",
-      "length": 4,
-      "estimated_uncommonness": 1,
-      "combined_score": 40
-    },
-    {
-      "word": "Rend",
-      "length": 4,
-      "estimated_uncommonness": 1,
-      "combined_score": 40
-    },
-    {
-      "word": "Rens",
-      "length": 4,
-      "estimated_uncommonness": 1,
-      "combined_score": 40
-    },
-    {
-      "word": "Rent",
-      "length": 4,
-      "estimated_uncommonness": 1,
-      "combined_score": 40
-    },
-    {
-      "word": "Rest",
-      "length": 4,
-      "estimated_uncommonness": 1,
-      "combined_score": 40
-    },
-    {
-      "word": "Rets",
-      "length": 4,
-      "estimated_uncommonness": 1,
-      "combined_score": 40
-    },
-    {
-      "word": "Rews",
-      "length": 4,
-      "estimated_uncommonness": 1,
-      "combined_score": 40
-    },
-    {
-      "word": "Riad",
-      "length": 4,
-      "estimated_uncommonness": 1,
-      "combined_score": 40
-    },
-    {
-      "word": "Rial",
-      "length": 4,
-      "estimated_uncommonness": 1,
-      "combined_score": 40
-    },
-    {
-      "word": "Rias",
-      "length": 4,
-      "estimated_uncommonness": 1,
-      "combined_score": 40
-    },
-    {
-      "word": "Ride",
-      "length": 4,
-      "estimated_uncommonness": 1,
-      "combined_score": 40
-    },
-    {
-      "word": "Rids",
-      "length": 4,
-      "estimated_uncommonness": 1,
-      "combined_score": 40
-    },
-    {
-      "word": "Riel",
-      "length": 4,
-      "estimated_uncommonness": 1,
-      "combined_score": 40
-    },
-    {
-      "word": "Rile",
-      "length": 4,
-      "estimated_uncommonness": 1,
-      "combined_score": 40
-    },
-    {
-      "word": "Rind",
-      "length": 4,
-      "estimated_uncommonness": 1,
-      "combined_score": 40
-    },
-    {
-      "word": "Rine",
-      "length": 4,
-      "estimated_uncommonness": 1,
-      "combined_score": 40
-    },
-    {
-      "word": "Rins",
-      "length": 4,
-      "estimated_uncommonness": 1,
-      "combined_score": 40
-    },
-    {
-      "word": "Rise",
-      "length": 4,
-      "estimated_uncommonness": 1,
-      "combined_score": 40
-    },
-    {
-      "word": "Rite",
-      "length": 4,
-      "estimated_uncommonness": 1,
-      "combined_score": 40
-    },
-    {
-      "word": "Rits",
-      "length": 4,
-      "estimated_uncommonness": 1,
-      "combined_score": 40
-    },
-    {
-      "word": "Ritz",
-      "length": 4,
-      "estimated_uncommonness": 1,
-      "combined_score": 40
-    },
-    {
-      "word": "Riza",
-      "length": 4,
-      "estimated_uncommonness": 1,
-      "combined_score": 40
-    },
-    {
-      "word": "Sade",
-      "length": 4,
-      "estimated_uncommonness": 1,
-      "combined_score": 40
-    },
-    {
-      "word": "Sadi",
-      "length": 4,
-      "estimated_uncommonness": 1,
-      "combined_score": 40
-    },
-    {
-      "word": "Said",
-      "length": 4,
-      "estimated_uncommonness": 1,
-      "combined_score": 40
-    },
-    {
-      "word": "Sail",
-      "length": 4,
-      "estimated_uncommonness": 1,
-      "combined_score": 40
-    },
-    {
-      "word": "Sain",
-      "length": 4,
-      "estimated_uncommonness": 1,
-      "combined_score": 40
-    },
-    {
-      "word": "Sair",
-      "length": 4,
-      "estimated_uncommonness": 1,
-      "combined_score": 40
-    },
-    {
-      "word": "Sale",
-      "length": 4,
-      "estimated_uncommonness": 1,
-      "combined_score": 40
-    },
-    {
-      "word": "Salt",
-      "length": 4,
-      "estimated_uncommonness": 1,
-      "combined_score": 40
-    },
-    {
-      "word": "Sand",
-      "length": 4,
-      "estimated_uncommonness": 1,
-      "combined_score": 40
-    },
-    {
-      "word": "Sane",
-      "length": 4,
-      "estimated_uncommonness": 1,
-      "combined_score": 40
-    },
-    {
-      "word": "Sant",
-      "length": 4,
-      "estimated_uncommonness": 1,
-      "combined_score": 40
-    },
-    {
-      "word": "Sard",
-      "length": 4,
-      "estimated_uncommonness": 1,
-      "combined_score": 40
-    },
-    {
-      "word": "Sari",
-      "length": 4,
-      "estimated_uncommonness": 1,
-      "combined_score": 40
-    },
-    {
-      "word": "Sate",
-      "length": 4,
-      "estimated_uncommonness": 1,
-      "combined_score": 40
-    },
-    {
-      "word": "Sati",
-      "length": 4,
-      "estimated_uncommonness": 1,
-      "combined_score": 40
-    },
-    {
-      "word": "Sawn",
-      "length": 4,
-      "estimated_uncommonness": 1,
-      "combined_score": 40
-    },
-    {
-      "word": "Seal",
-      "length": 4,
-      "estimated_uncommonness": 1,
-      "combined_score": 40
-    },
-    {
-      "word": "Sean",
-      "length": 4,
-      "estimated_uncommonness": 1,
-      "combined_score": 40
-    },
-    {
-      "word": "Sear",
-      "length": 4,
-      "estimated_uncommonness": 1,
-      "combined_score": 40
-    },
-    {
-      "word": "Seat",
-      "length": 4,
-      "estimated_uncommonness": 1,
-      "combined_score": 40
-    },
-    {
-      "word": "Seil",
-      "length": 4,
-      "estimated_uncommonness": 1,
-      "combined_score": 40
-    },
-    {
-      "word": "Seir",
-      "length": 4,
-      "estimated_uncommonness": 1,
-      "combined_score": 40
-    },
-    {
-      "word": "Seld",
-      "length": 4,
-      "estimated_uncommonness": 1,
-      "combined_score": 40
-    },
-    {
-      "word": "Sena",
-      "length": 4,
-      "estimated_uncommonness": 1,
-      "combined_score": 40
-    },
-    {
-      "word": "Send",
-      "length": 4,
-      "estimated_uncommonness": 1,
-      "combined_score": 40
-    },
-    {
-      "word": "Sent",
-      "length": 4,
-      "estimated_uncommonness": 1,
-      "combined_score": 40
-    },
-    {
-      "word": "Sera",
-      "length": 4,
-      "estimated_uncommonness": 1,
-      "combined_score": 40
-    },
-    {
-      "word": "Seta",
-      "length": 4,
-      "estimated_uncommonness": 1,
-      "combined_score": 40
-    },
-    {
-      "word": "Sewn",
-      "length": 4,
-      "estimated_uncommonness": 1,
-      "combined_score": 40
-    },
-    {
-      "word": "Sial",
-      "length": 4,
-      "estimated_uncommonness": 1,
-      "combined_score": 40
-    },
-    {
-      "word": "Sida",
-      "length": 4,
-      "estimated_uncommonness": 1,
-      "combined_score": 40
-    },
-    {
-      "word": "Side",
-      "length": 4,
-      "estimated_uncommonness": 1,
-      "combined_score": 40
-    },
-    {
-      "word": "Sien",
-      "length": 4,
-      "estimated_uncommonness": 1,
-      "combined_score": 40
-    },
-    {
-      "word": "Sild",
-      "length": 4,
-      "estimated_uncommonness": 1,
-      "combined_score": 40
-    },
-    {
-      "word": "Sile",
-      "length": 4,
-      "estimated_uncommonness": 1,
-      "combined_score": 40
-    },
-    {
-      "word": "Silt",
-      "length": 4,
-      "estimated_uncommonness": 1,
-      "combined_score": 40
-    },
-    {
-      "word": "Sind",
-      "length": 4,
-      "estimated_uncommonness": 1,
-      "combined_score": 40
-    },
-    {
-      "word": "Sine",
-      "length": 4,
-      "estimated_uncommonness": 1,
-      "combined_score": 40
-    },
-    {
-      "word": "Sire",
-      "length": 4,
-      "estimated_uncommonness": 1,
-      "combined_score": 40
-    },
-    {
-      "word": "Site",
-      "length": 4,
-      "estimated_uncommonness": 1,
-      "combined_score": 40
-    },
-    {
-      "word": "Sitz",
-      "length": 4,
-      "estimated_uncommonness": 1,
-      "combined_score": 40
-    },
-    {
-      "word": "Size",
-      "length": 4,
-      "estimated_uncommonness": 1,
-      "combined_score": 40
-    },
-    {
-      "word": "Slae",
-      "length": 4,
-      "estimated_uncommonness": 1,
-      "combined_score": 40
-    },
-    {
-      "word": "Slat",
-      "length": 4,
-      "estimated_uncommonness": 1,
-      "combined_score": 40
-    },
-    {
-      "word": "Slaw",
-      "length": 4,
-      "estimated_uncommonness": 1,
-      "combined_score": 40
-    },
-    {
-      "word": "Sled",
-      "length": 4,
-      "estimated_uncommonness": 1,
-      "combined_score": 40
-    },
-    {
-      "word": "Slew",
-      "length": 4,
-      "estimated_uncommonness": 1,
-      "combined_score": 40
-    },
-    {
-      "word": "Slid",
-      "length": 4,
-      "estimated_uncommonness": 1,
-      "combined_score": 40
-    },
-    {
-      "word": "Slit",
-      "length": 4,
-      "estimated_uncommonness": 1,
-      "combined_score": 40
-    },
-    {
-      "word": "Snar",
-      "length": 4,
-      "estimated_uncommonness": 1,
-      "combined_score": 40
-    },
-    {
-      "word": "Snaw",
-      "length": 4,
-      "estimated_uncommonness": 1,
-      "combined_score": 40
-    },
-    {
-      "word": "Sned",
-      "length": 4,
-      "estimated_uncommonness": 1,
-      "combined_score": 40
-    },
-    {
-      "word": "Snit",
-      "length": 4,
-      "estimated_uncommonness": 1,
-      "combined_score": 40
-    },
-    {
-      "word": "Star",
-      "length": 4,
-      "estimated_uncommonness": 1,
-      "combined_score": 40
-    },
-    {
-      "word": "Staw",
-      "length": 4,
-      "estimated_uncommonness": 1,
-      "combined_score": 40
-    },
-    {
-      "word": "Sted",
-      "length": 4,
-      "estimated_uncommonness": 1,
-      "combined_score": 40
-    },
-    {
-      "word": "Sten",
-      "length": 4,
-      "estimated_uncommonness": 1,
-      "combined_score": 40
-    },
-    {
-      "word": "Stew",
-      "length": 4,
-      "estimated_uncommonness": 1,
-      "combined_score": 40
-    },
-    {
-      "word": "Stie",
-      "length": 4,
-      "estimated_uncommonness": 1,
-      "combined_score": 40
-    },
-    {
-      "word": "Stir",
-      "length": 4,
-      "estimated_uncommonness": 1,
-      "combined_score": 40
-    },
-    {
-      "word": "Swad",
-      "length": 4,
-      "estimated_uncommonness": 1,
-      "combined_score": 40
-    },
-    {
-      "word": "Swan",
-      "length": 4,
-      "estimated_uncommonness": 1,
-      "combined_score": 40
-    },
-    {
-      "word": "Swat",
-      "length": 4,
-      "estimated_uncommonness": 1,
-      "combined_score": 40
-    },
-    {
-      "word": "Swiz",
-      "length": 4,
-      "estimated_uncommonness": 1,
-      "combined_score": 40
-    },
-    {
-      "word": "Tads",
-      "length": 4,
-      "estimated_uncommonness": 1,
-      "combined_score": 40
-    },
-    {
-      "word": "Taed",
-      "length": 4,
-      "estimated_uncommonness": 1,
-      "combined_score": 40
-    },
-    {
-      "word": "Tael",
-      "length": 4,
-      "estimated_uncommonness": 1,
-      "combined_score": 40
-    },
-    {
-      "word": "Taes",
-      "length": 4,
-      "estimated_uncommonness": 1,
-      "combined_score": 40
-    },
-    {
-      "word": "Tail",
-      "length": 4,
-      "estimated_uncommonness": 1,
-      "combined_score": 40
-    },
-    {
-      "word": "Tain",
-      "length": 4,
-      "estimated_uncommonness": 1,
-      "combined_score": 40
-    },
-    {
-      "word": "Tais",
-      "length": 4,
-      "estimated_uncommonness": 1,
-      "combined_score": 40
-    },
-    {
-      "word": "Tale",
-      "length": 4,
-      "estimated_uncommonness": 1,
-      "combined_score": 40
-    },
-    {
-      "word": "Tali",
-      "length": 4,
-      "estimated_uncommonness": 1,
-      "combined_score": 40
-    },
-    {
-      "word": "Tane",
-      "length": 4,
-      "estimated_uncommonness": 1,
-      "combined_score": 40
-    },
-    {
-      "word": "Tans",
-      "length": 4,
-      "estimated_uncommonness": 1,
-      "combined_score": 40
-    },
-    {
-      "word": "Tare",
-      "length": 4,
-      "estimated_uncommonness": 1,
-      "combined_score": 40
-    },
-    {
-      "word": "Tarn",
-      "length": 4,
-      "estimated_uncommonness": 1,
-      "combined_score": 40
-    },
-    {
-      "word": "Tars",
-      "length": 4,
-      "estimated_uncommonness": 1,
-      "combined_score": 40
-    },
-    {
-      "word": "Taws",
-      "length": 4,
-      "estimated_uncommonness": 1,
-      "combined_score": 40
-    },
-    {
-      "word": "Tead",
-      "length": 4,
-      "estimated_uncommonness": 1,
-      "combined_score": 40
-    },
-    {
-      "word": "Teal",
-      "length": 4,
-      "estimated_uncommonness": 1,
-      "combined_score": 40
-    },
-    {
-      "word": "Tear",
-      "length": 4,
-      "estimated_uncommonness": 1,
-      "combined_score": 40
-    },
-    {
-      "word": "Teas",
-      "length": 4,
-      "estimated_uncommonness": 1,
-      "combined_score": 40
-    },
-    {
-      "word": "Teds",
-      "length": 4,
-      "estimated_uncommonness": 1,
-      "combined_score": 40
-    },
-    {
-      "word": "Teil",
-      "length": 4,
-      "estimated_uncommonness": 1,
-      "combined_score": 40
-    },
-    {
-      "word": "Tein",
-      "length": 4,
-      "estimated_uncommonness": 1,
-      "combined_score": 40
-    },
-    {
-      "word": "Tela",
-      "length": 4,
-      "estimated_uncommonness": 1,
-      "combined_score": 40
-    },
-    {
-      "word": "Teld",
-      "length": 4,
-      "estimated_uncommonness": 1,
-      "combined_score": 40
-    },
-    {
-      "word": "Tels",
-      "length": 4,
-      "estimated_uncommonness": 1,
-      "combined_score": 40
-    },
-    {
-      "word": "Tend",
-      "length": 4,
-      "estimated_uncommonness": 1,
-      "combined_score": 40
-    },
-    {
-      "word": "Tens",
-      "length": 4,
-      "estimated_uncommonness": 1,
-      "combined_score": 40
-    },
-    {
-      "word": "Tern",
-      "length": 4,
-      "estimated_uncommonness": 1,
-      "combined_score": 40
-    },
-    {
-      "word": "Tews",
-      "length": 4,
-      "estimated_uncommonness": 1,
-      "combined_score": 40
-    },
-    {
-      "word": "Tian",
-      "length": 4,
-      "estimated_uncommonness": 1,
-      "combined_score": 40
-    },
-    {
-      "word": "Tiar",
-      "length": 4,
-      "estimated_uncommonness": 1,
-      "combined_score": 40
-    },
-    {
-      "word": "Tide",
-      "length": 4,
-      "estimated_uncommonness": 1,
-      "combined_score": 40
-    },
-    {
-      "word": "Tids",
-      "length": 4,
-      "estimated_uncommonness": 1,
-      "combined_score": 40
-    },
-    {
-      "word": "Tied",
-      "length": 4,
-      "estimated_uncommonness": 1,
-      "combined_score": 40
-    },
-    {
-      "word": "Tier",
-      "length": 4,
-      "estimated_uncommonness": 1,
-      "combined_score": 40
-    },
-    {
-      "word": "Ties",
-      "length": 4,
-      "estimated_uncommonness": 1,
-      "combined_score": 40
-    },
-    {
-      "word": "Tile",
-      "length": 4,
-      "estimated_uncommonness": 1,
-      "combined_score": 40
-    },
-    {
-      "word": "Tils",
-      "length": 4,
-      "estimated_uncommonness": 1,
-      "combined_score": 40
-    },
-    {
-      "word": "Tina",
-      "length": 4,
-      "estimated_uncommonness": 1,
-      "combined_score": 40
-    },
-    {
-      "word": "Tind",
-      "length": 4,
-      "estimated_uncommonness": 1,
-      "combined_score": 40
-    },
-    {
-      "word": "Tine",
-      "length": 4,
-      "estimated_uncommonness": 1,
-      "combined_score": 40
-    },
-    {
-      "word": "Tins",
-      "length": 4,
-      "estimated_uncommonness": 1,
-      "combined_score": 40
-    },
-    {
-      "word": "Tire",
-      "length": 4,
-      "estimated_uncommonness": 1,
-      "combined_score": 40
-    },
-    {
-      "word": "Tirl",
-      "length": 4,
-      "estimated_uncommonness": 1,
-      "combined_score": 40
-    },
-    {
-      "word": "Trad",
-      "length": 4,
-      "estimated_uncommonness": 1,
-      "combined_score": 40
-    },
-    {
-      "word": "Tres",
-      "length": 4,
-      "estimated_uncommonness": 1,
-      "combined_score": 40
-    },
-    {
-      "word": "Trew",
-      "length": 4,
-      "estimated_uncommonness": 1,
-      "combined_score": 40
-    },
-    {
-      "word": "Trez",
-      "length": 4,
-      "estimated_uncommonness": 1,
-      "combined_score": 40
-    },
-    {
-      "word": "Trie",
-      "length": 4,
-      "estimated_uncommonness": 1,
-      "combined_score": 40
-    },
-    {
-      "word": "Trin",
-      "length": 4,
-      "estimated_uncommonness": 1,
-      "combined_score": 40
-    },
-    {
-      "word": "Tsar",
-      "length": 4,
-      "estimated_uncommonness": 1,
-      "combined_score": 40
-    },
-    {
-      "word": "Twae",
-      "length": 4,
-      "estimated_uncommonness": 1,
-      "combined_score": 40
-    },
-    {
-      "word": "Twal",
-      "length": 4,
-      "estimated_uncommonness": 1,
-      "combined_score": 40
-    },
-    {
-      "word": "Twas",
-      "length": 4,
-      "estimated_uncommonness": 1,
-      "combined_score": 40
-    },
-    {
-      "word": "Twin",
-      "length": 4,
-      "estimated_uncommonness": 1,
-      "combined_score": 40
-    },
-    {
-      "word": "Tzar",
-      "length": 4,
-      "estimated_uncommonness": 1,
-      "combined_score": 40
-    },
-    {
-      "word": "Wade",
-      "length": 4,
-      "estimated_uncommonness": 1,
-      "combined_score": 40
-    },
-    {
-      "word": "Wadi",
-      "length": 4,
-      "estimated_uncommonness": 1,
-      "combined_score": 40
-    },
-    {
-      "word": "Wads",
-      "length": 4,
-      "estimated_uncommonness": 1,
-      "combined_score": 40
-    },
-    {
-      "word": "Wadt",
-      "length": 4,
-      "estimated_uncommonness": 1,
-      "combined_score": 40
-    },
-    {
-      "word": "Waes",
-      "length": 4,
-      "estimated_uncommonness": 1,
-      "combined_score": 40
-    },
-    {
-      "word": "Waid",
-      "length": 4,
-      "estimated_uncommonness": 1,
-      "combined_score": 40
-    },
-    {
-      "word": "Wail",
-      "length": 4,
-      "estimated_uncommonness": 1,
-      "combined_score": 40
-    },
-    {
-      "word": "Wain",
-      "length": 4,
-      "estimated_uncommonness": 1,
-      "combined_score": 40
-    },
-    {
-      "word": "Wair",
-      "length": 4,
-      "estimated_uncommonness": 1,
-      "combined_score": 40
-    },
-    {
-      "word": "Wais",
-      "length": 4,
-      "estimated_uncommonness": 1,
-      "combined_score": 40
-    },
-    {
-      "word": "Wait",
-      "length": 4,
-      "estimated_uncommonness": 1,
-      "combined_score": 40
-    },
-    {
-      "word": "Wald",
-      "length": 4,
-      "estimated_uncommonness": 1,
-      "combined_score": 40
-    },
-    {
-      "word": "Wale",
-      "length": 4,
-      "estimated_uncommonness": 1,
-      "combined_score": 40
-    },
-    {
-      "word": "Wali",
-      "length": 4,
-      "estimated_uncommonness": 1,
-      "combined_score": 40
-    },
-    {
-      "word": "Wand",
-      "length": 4,
-      "estimated_uncommonness": 1,
-      "combined_score": 40
-    },
-    {
-      "word": "Wane",
-      "length": 4,
-      "estimated_uncommonness": 1,
-      "combined_score": 40
-    },
-    {
-      "word": "Wans",
-      "length": 4,
-      "estimated_uncommonness": 1,
-      "combined_score": 40
-    },
-    {
-      "word": "Want",
-      "length": 4,
-      "estimated_uncommonness": 1,
-      "combined_score": 40
-    },
-    {
-      "word": "Ward",
-      "length": 4,
-      "estimated_uncommonness": 1,
-      "combined_score": 40
-    },
-    {
-      "word": "Ware",
-      "length": 4,
-      "estimated_uncommonness": 1,
-      "combined_score": 40
-    },
-    {
-      "word": "Warn",
-      "length": 4,
-      "estimated_uncommonness": 1,
-      "combined_score": 40
-    },
-    {
-      "word": "Wars",
-      "length": 4,
-      "estimated_uncommonness": 1,
-      "combined_score": 40
-    },
-    {
-      "word": "Wart",
-      "length": 4,
-      "estimated_uncommonness": 1,
-      "combined_score": 40
-    },
-    {
-      "word": "Wase",
-      "length": 4,
-      "estimated_uncommonness": 1,
-      "combined_score": 40
-    },
-    {
-      "word": "Wast",
-      "length": 4,
-      "estimated_uncommonness": 1,
-      "combined_score": 40
-    },
-    {
-      "word": "Wate",
-      "length": 4,
-      "estimated_uncommonness": 1,
-      "combined_score": 40
-    },
-    {
-      "word": "Wats",
-      "length": 4,
-      "estimated_uncommonness": 1,
-      "combined_score": 40
-    },
-    {
-      "word": "Weal",
-      "length": 4,
-      "estimated_uncommonness": 1,
-      "combined_score": 40
-    },
-    {
-      "word": "Wean",
-      "length": 4,
-      "estimated_uncommonness": 1,
-      "combined_score": 40
-    },
-    {
-      "word": "Wear",
-      "length": 4,
-      "estimated_uncommonness": 1,
-      "combined_score": 40
-    },
-    {
-      "word": "Weds",
-      "length": 4,
-      "estimated_uncommonness": 1,
-      "combined_score": 40
-    },
-    {
-      "word": "Weid",
-      "length": 4,
-      "estimated_uncommonness": 1,
-      "combined_score": 40
-    },
-    {
-      "word": "Weil",
-      "length": 4,
-      "estimated_uncommonness": 1,
-      "combined_score": 40
-    },
-    {
-      "word": "Weir",
-      "length": 4,
-      "estimated_uncommonness": 1,
-      "combined_score": 40
-    },
-    {
-      "word": "Weld",
-      "length": 4,
-      "estimated_uncommonness": 1,
-      "combined_score": 40
-    },
-    {
-      "word": "Wels",
-      "length": 4,
-      "estimated_uncommonness": 1,
-      "combined_score": 40
-    },
-    {
-      "word": "Welt",
-      "length": 4,
-      "estimated_uncommonness": 1,
-      "combined_score": 40
-    },
-    {
-      "word": "Wena",
-      "length": 4,
-      "estimated_uncommonness": 1,
-      "combined_score": 40
-    },
-    {
-      "word": "Wend",
-      "length": 4,
-      "estimated_uncommonness": 1,
-      "combined_score": 40
-    },
-    {
-      "word": "Wens",
-      "length": 4,
-      "estimated_uncommonness": 1,
-      "combined_score": 40
-    },
-    {
-      "word": "Went",
-      "length": 4,
-      "estimated_uncommonness": 1,
-      "combined_score": 40
-    },
-    {
-      "word": "Wert",
-      "length": 4,
-      "estimated_uncommonness": 1,
-      "combined_score": 40
-    },
-    {
-      "word": "West",
-      "length": 4,
-      "estimated_uncommonness": 1,
-      "combined_score": 40
-    },
-    {
-      "word": "Weta",
-      "length": 4,
-      "estimated_uncommonness": 1,
-      "combined_score": 40
-    },
-    {
-      "word": "Wets",
-      "length": 4,
-      "estimated_uncommonness": 1,
-      "combined_score": 40
-    },
-    {
-      "word": "Wide",
-      "length": 4,
-      "estimated_uncommonness": 1,
-      "combined_score": 40
-    },
-    {
-      "word": "Wiel",
-      "length": 4,
-      "estimated_uncommonness": 1,
-      "combined_score": 40
-    },
-    {
-      "word": "Wild",
-      "length": 4,
-      "estimated_uncommonness": 1,
-      "combined_score": 40
-    },
-    {
-      "word": "Wile",
-      "length": 4,
-      "estimated_uncommonness": 1,
-      "combined_score": 40
-    },
-    {
-      "word": "Wilt",
-      "length": 4,
-      "estimated_uncommonness": 1,
-      "combined_score": 40
-    },
-    {
-      "word": "Wind",
-      "length": 4,
-      "estimated_uncommonness": 1,
-      "combined_score": 40
-    },
-    {
-      "word": "Wine",
-      "length": 4,
-      "estimated_uncommonness": 1,
-      "combined_score": 40
-    },
-    {
-      "word": "Wins",
-      "length": 4,
-      "estimated_uncommonness": 1,
-      "combined_score": 40
-    },
-    {
-      "word": "Wire",
-      "length": 4,
-      "estimated_uncommonness": 1,
-      "combined_score": 40
-    },
-    {
-      "word": "Wise",
-      "length": 4,
-      "estimated_uncommonness": 1,
-      "combined_score": 40
-    },
-    {
-      "word": "Wist",
-      "length": 4,
-      "estimated_uncommonness": 1,
-      "combined_score": 40
-    },
-    {
-      "word": "Wite",
-      "length": 4,
-      "estimated_uncommonness": 1,
-      "combined_score": 40
-    },
-    {
-      "word": "Wits",
-      "length": 4,
-      "estimated_uncommonness": 1,
-      "combined_score": 40
-    },
-    {
-      "word": "Wren",
-      "length": 4,
-      "estimated_uncommonness": 1,
-      "combined_score": 40
-    },
-    {
-      "word": "Writ",
-      "length": 4,
-      "estimated_uncommonness": 1,
-      "combined_score": 40
-    },
-    {
-      "word": "Zari",
-      "length": 4,
-      "estimated_uncommonness": 1,
-      "combined_score": 40
-    },
-    {
-      "word": "Zati",
-      "length": 4,
-      "estimated_uncommonness": 1,
-      "combined_score": 40
-    },
-    {
-      "word": "Zeal",
-      "length": 4,
-      "estimated_uncommonness": 1,
-      "combined_score": 40
-    },
-    {
-      "word": "Zeas",
-      "length": 4,
-      "estimated_uncommonness": 1,
-      "combined_score": 40
-    },
-    {
-      "word": "Zeds",
-      "length": 4,
-      "estimated_uncommonness": 1,
-      "combined_score": 40
-    },
-    {
-      "word": "Zein",
-      "length": 4,
-      "estimated_uncommonness": 1,
-      "combined_score": 40
-    },
-    {
-      "word": "Zels",
-      "length": 4,
-      "estimated_uncommonness": 1,
-      "combined_score": 40
-    },
-    {
-      "word": "Zest",
-      "length": 4,
-      "estimated_uncommonness": 1,
-      "combined_score": 40
-    },
-    {
-      "word": "Zeta",
-      "length": 4,
-      "estimated_uncommonness": 1,
-      "combined_score": 40
-    },
-    {
-      "word": "Zila",
-      "length": 4,
-      "estimated_uncommonness": 1,
-      "combined_score": 40
-    },
-    {
-      "word": "Zine",
-      "length": 4,
-      "estimated_uncommonness": 1,
-      "combined_score": 40
-    },
-    {
-      "word": "Zins",
-      "length": 4,
-      "estimated_uncommonness": 1,
-      "combined_score": 40
-    },
-    {
-      "word": "Zite",
-      "length": 4,
-      "estimated_uncommonness": 1,
-      "combined_score": 40
-    },
-    {
-      "word": "Zits",
-      "length": 4,
-      "estimated_uncommonness": 1,
-      "combined_score": 40
-    },
-    {
-      "word": "Ads",
-      "length": 3,
-      "estimated_uncommonness": 1,
-      "combined_score": 30
-    },
-    {
-      "word": "Adz",
-      "length": 3,
-      "estimated_uncommonness": 1,
-      "combined_score": 30
-    },
-    {
-      "word": "Aid",
-      "length": 3,
-      "estimated_uncommonness": 1,
-      "combined_score": 30
-    },
-    {
-      "word": "Ail",
-      "length": 3,
-      "estimated_uncommonness": 1,
-      "combined_score": 30
-    },
-    {
-      "word": "Ain",
-      "length": 3,
-      "estimated_uncommonness": 1,
-      "combined_score": 30
-    },
-    {
-      "word": "Air",
-      "length": 3,
-      "estimated_uncommonness": 1,
-      "combined_score": 30
-    },
-    {
-      "word": "Ais",
-      "length": 3,
-      "estimated_uncommonness": 1,
-      "combined_score": 30
-    },
-    {
-      "word": "Ait",
-      "length": 3,
-      "estimated_uncommonness": 1,
-      "combined_score": 30
-    },
-    {
-      "word": "Ale",
-      "length": 3,
-      "estimated_uncommonness": 1,
-      "combined_score": 30
-    },
-    {
-      "word": "Als",
-      "length": 3,
-      "estimated_uncommonness": 1,
-      "combined_score": 30
-    },
-    {
-      "word": "Alt",
-      "length": 3,
-      "estimated_uncommonness": 1,
-      "combined_score": 30
-    },
-    {
-      "word": "Ane",
-      "length": 3,
-      "estimated_uncommonness": 1,
-      "combined_score": 30
-    },
-    {
-      "word": "Ani",
-      "length": 3,
-      "estimated_uncommonness": 1,
-      "combined_score": 30
-    },
-    {
-      "word": "Ans",
-      "length": 3,
-      "estimated_uncommonness": 1,
-      "combined_score": 30
-    },
-    {
-      "word": "Ant",
-      "length": 3,
-      "estimated_uncommonness": 1,
-      "combined_score": 30
-    },
-    {
-      "word": "Ard",
-      "length": 3,
-      "estimated_uncommonness": 1,
-      "combined_score": 30
-    },
-    {
-      "word": "Ars",
-      "length": 3,
-      "estimated_uncommonness": 1,
-      "combined_score": 30
-    },
-    {
-      "word": "Art",
-      "length": 3,
-      "estimated_uncommonness": 1,
-      "combined_score": 30
-    },
-    {
-      "word": "Ate",
-      "length": 3,
-      "estimated_uncommonness": 1,
-      "combined_score": 30
-    },
-    {
-      "word": "Ats",
-      "length": 3,
-      "estimated_uncommonness": 1,
-      "combined_score": 30
-    },
-    {
-      "word": "Awe",
-      "length": 3,
-      "estimated_uncommonness": 1,
-      "combined_score": 30
-    },
-    {
-      "word": "Awl",
-      "length": 3,
-      "estimated_uncommonness": 1,
-      "combined_score": 30
-    },
-    {
-      "word": "Awn",
-      "length": 3,
-      "estimated_uncommonness": 1,
-      "combined_score": 30
-    },
-    {
-      "word": "Dae",
-      "length": 3,
-      "estimated_uncommonness": 1,
-      "combined_score": 30
-    },
-    {
-      "word": "Dal",
-      "length": 3,
-      "estimated_uncommonness": 1,
-      "combined_score": 30
-    },
-    {
-      "word": "Dan",
-      "length": 3,
-      "estimated_uncommonness": 1,
-      "combined_score": 30
-    },
-    {
-      "word": "Das",
-      "length": 3,
-      "estimated_uncommonness": 1,
-      "combined_score": 30
-    },
-    {
-      "word": "Daw",
-      "length": 3,
-      "estimated_uncommonness": 1,
-      "combined_score": 30
-    },
-    {
-      "word": "Dei",
-      "length": 3,
-      "estimated_uncommonness": 1,
-      "combined_score": 30
-    },
-    {
-      "word": "Del",
-      "length": 3,
-      "estimated_uncommonness": 1,
-      "combined_score": 30
-    },
-    {
-      "word": "Den",
-      "length": 3,
-      "estimated_uncommonness": 1,
-      "combined_score": 30
-    },
-    {
-      "word": "Dew",
-      "length": 3,
-      "estimated_uncommonness": 1,
-      "combined_score": 30
-    },
-    {
-      "word": "Die",
-      "length": 3,
-      "estimated_uncommonness": 1,
-      "combined_score": 30
-    },
-    {
-      "word": "Din",
-      "length": 3,
-      "estimated_uncommonness": 1,
-      "combined_score": 30
-    },
-    {
-      "word": "Dis",
-      "length": 3,
-      "estimated_uncommonness": 1,
-      "combined_score": 30
-    },
-    {
-      "word": "Dit",
-      "length": 3,
-      "estimated_uncommonness": 1,
-      "combined_score": 30
-    },
-    {
-      "word": "Ean",
-      "length": 3,
-      "estimated_uncommonness": 1,
-      "combined_score": 30
-    },
-    {
-      "word": "Ear",
-      "length": 3,
-      "estimated_uncommonness": 1,
-      "combined_score": 30
-    },
-    {
-      "word": "Eas",
-      "length": 3,
-      "estimated_uncommonness": 1,
-      "combined_score": 30
-    },
-    {
-      "word": "Eat",
-      "length": 3,
-      "estimated_uncommonness": 1,
-      "combined_score": 30
-    },
-    {
-      "word": "Eds",
-      "length": 3,
-      "estimated_uncommonness": 1,
-      "combined_score": 30
-    },
-    {
-      "word": "Eld",
-      "length": 3,
-      "estimated_uncommonness": 1,
-      "combined_score": 30
-    },
-    {
-      "word": "Els",
-      "length": 3,
-      "estimated_uncommonness": 1,
-      "combined_score": 30
-    },
-    {
-      "word": "Elt",
-      "length": 3,
-      "estimated_uncommonness": 1,
-      "combined_score": 30
-    },
-    {
-      "word": "End",
-      "length": 3,
-      "estimated_uncommonness": 1,
-      "combined_score": 30
-    },
-    {
-      "word": "Ens",
-      "length": 3,
-      "estimated_uncommonness": 1,
-      "combined_score": 30
-    },
-    {
-      "word": "Era",
-      "length": 3,
-      "estimated_uncommonness": 1,
-      "combined_score": 30
-    },
-    {
-      "word": "Ern",
-      "length": 3,
-      "estimated_uncommonness": 1,
-      "combined_score": 30
-    },
-    {
-      "word": "Ers",
-      "length": 3,
-      "estimated_uncommonness": 1,
-      "combined_score": 30
-    },
-    {
-      "word": "Est",
-      "length": 3,
-      "estimated_uncommonness": 1,
-      "combined_score": 30
-    },
-    {
-      "word": "Eta",
-      "length": 3,
-      "estimated_uncommonness": 1,
-      "combined_score": 30
-    },
-    {
-      "word": "Ewt",
-      "length": 3,
-      "estimated_uncommonness": 1,
-      "combined_score": 30
-    },
-    {
-      "word": "Ide",
-      "length": 3,
-      "estimated_uncommonness": 1,
-      "combined_score": 30
-    },
-    {
-      "word": "Ids",
-      "length": 3,
-      "estimated_uncommonness": 1,
-      "combined_score": 30
-    },
-    {
-      "word": "Ins",
-      "length": 3,
-      "estimated_uncommonness": 1,
-      "combined_score": 30
-    },
-    {
-      "word": "Ire",
-      "length": 3,
-      "estimated_uncommonness": 1,
-      "combined_score": 30
-    },
-    {
-      "word": "Ita",
-      "length": 3,
-      "estimated_uncommonness": 1,
-      "combined_score": 30
-    },
-    {
-      "word": "Lad",
-      "length": 3,
-      "estimated_uncommonness": 1,
-      "combined_score": 30
-    },
-    {
-      "word": "Lar",
-      "length": 3,
-      "estimated_uncommonness": 1,
-      "combined_score": 30
-    },
-    {
-      "word": "Las",
-      "length": 3,
-      "estimated_uncommonness": 1,
-      "combined_score": 30
-    },
-    {
-      "word": "Lat",
-      "length": 3,
-      "estimated_uncommonness": 1,
-      "combined_score": 30
-    },
-    {
-      "word": "Law",
-      "length": 3,
-      "estimated_uncommonness": 1,
-      "combined_score": 30
-    },
-    {
-      "word": "Lea",
-      "length": 3,
-      "estimated_uncommonness": 1,
-      "combined_score": 30
-    },
-    {
-      "word": "Led",
-      "length": 3,
-      "estimated_uncommonness": 1,
-      "combined_score": 30
-    },
-    {
-      "word": "Lei",
-      "length": 3,
-      "estimated_uncommonness": 1,
-      "combined_score": 30
-    },
-    {
-      "word": "Les",
-      "length": 3,
-      "estimated_uncommonness": 1,
-      "combined_score": 30
-    },
-    {
-      "word": "Lew",
-      "length": 3,
-      "estimated_uncommonness": 1,
-      "combined_score": 30
-    },
-    {
-      "word": "Lez",
-      "length": 3,
-      "estimated_uncommonness": 1,
-      "combined_score": 30
-    },
-    {
-      "word": "Lid",
-      "length": 3,
-      "estimated_uncommonness": 1,
-      "combined_score": 30
-    },
-    {
-      "word": "Lie",
-      "length": 3,
-      "estimated_uncommonness": 1,
-      "combined_score": 30
-    },
-    {
-      "word": "Lin",
-      "length": 3,
-      "estimated_uncommonness": 1,
-      "combined_score": 30
-    },
-    {
-      "word": "Lis",
-      "length": 3,
-      "estimated_uncommonness": 1,
-      "combined_score": 30
-    },
-    {
-      "word": "Lit",
-      "length": 3,
-      "estimated_uncommonness": 1,
-      "combined_score": 30
-    },
-    {
-      "word": "Nae",
-      "length": 3,
-      "estimated_uncommonness": 1,
-      "combined_score": 30
-    },
-    {
-      "word": "Nas",
-      "length": 3,
-      "estimated_uncommonness": 1,
-      "combined_score": 30
-    },
-    {
-      "word": "Nat",
-      "length": 3,
-      "estimated_uncommonness": 1,
-      "combined_score": 30
-    },
-    {
-      "word": "Naw",
-      "length": 3,
-      "estimated_uncommonness": 1,
-      "combined_score": 30
-    },
-    {
-      "word": "Ned",
-      "length": 3,
-      "estimated_uncommonness": 1,
-      "combined_score": 30
-    },
-    {
-      "word": "Net",
-      "length": 3,
-      "estimated_uncommonness": 1,
-      "combined_score": 30
-    },
-    {
-      "word": "Nid",
-      "length": 3,
-      "estimated_uncommonness": 1,
-      "combined_score": 30
-    },
-    {
-      "word": "Nie",
-      "length": 3,
-      "estimated_uncommonness": 1,
-      "combined_score": 30
-    },
-    {
-      "word": "Nil",
-      "length": 3,
-      "estimated_uncommonness": 1,
-      "combined_score": 30
-    },
-    {
-      "word": "Nis",
-      "length": 3,
-      "estimated_uncommonness": 1,
-      "combined_score": 30
-    },
-    {
-      "word": "Nit",
-      "length": 3,
-      "estimated_uncommonness": 1,
-      "combined_score": 30
-    },
-    {
-      "word": "Rad",
-      "length": 3,
-      "estimated_uncommonness": 1,
-      "combined_score": 30
-    },
-    {
-      "word": "Rai",
-      "length": 3,
-      "estimated_uncommonness": 1,
-      "combined_score": 30
-    },
-    {
-      "word": "Ran",
-      "length": 3,
-      "estimated_uncommonness": 1,
-      "combined_score": 30
-    },
-    {
-      "word": "Ras",
-      "length": 3,
-      "estimated_uncommonness": 1,
-      "combined_score": 30
-    },
-    {
-      "word": "Rat",
-      "length": 3,
-      "estimated_uncommonness": 1,
-      "combined_score": 30
-    },
-    {
-      "word": "Raw",
-      "length": 3,
-      "estimated_uncommonness": 1,
-      "combined_score": 30
-    },
-    {
-      "word": "Red",
-      "length": 3,
-      "estimated_uncommonness": 1,
-      "combined_score": 30
-    },
-    {
-      "word": "Rei",
-      "length": 3,
-      "estimated_uncommonness": 1,
-      "combined_score": 30
-    },
-    {
-      "word": "Ren",
-      "length": 3,
-      "estimated_uncommonness": 1,
-      "combined_score": 30
-    },
-    {
-      "word": "Res",
-      "length": 3,
-      "estimated_uncommonness": 1,
-      "combined_score": 30
-    },
-    {
-      "word": "Ret",
-      "length": 3,
-      "estimated_uncommonness": 1,
-      "combined_score": 30
-    },
-    {
-      "word": "Rew",
-      "length": 3,
-      "estimated_uncommonness": 1,
-      "combined_score": 30
-    },
-    {
-      "word": "Rez",
-      "length": 3,
-      "estimated_uncommonness": 1,
-      "combined_score": 30
-    },
-    {
-      "word": "Ria",
-      "length": 3,
-      "estimated_uncommonness": 1,
-      "combined_score": 30
-    },
-    {
-      "word": "Rid",
-      "length": 3,
-      "estimated_uncommonness": 1,
-      "combined_score": 30
-    },
-    {
-      "word": "Rin",
-      "length": 3,
-      "estimated_uncommonness": 1,
-      "combined_score": 30
-    },
-    {
-      "word": "Rit",
-      "length": 3,
-      "estimated_uncommonness": 1,
-      "combined_score": 30
-    },
-    {
-      "word": "Riz",
-      "length": 3,
-      "estimated_uncommonness": 1,
-      "combined_score": 30
-    },
-    {
-      "word": "Sad",
-      "length": 3,
-      "estimated_uncommonness": 1,
-      "combined_score": 30
-    },
-    {
-      "word": "Sae",
-      "length": 3,
-      "estimated_uncommonness": 1,
-      "combined_score": 30
-    },
-    {
-      "word": "Sai",
-      "length": 3,
-      "estimated_uncommonness": 1,
-      "combined_score": 30
-    },
-    {
-      "word": "Sal",
-      "length": 3,
-      "estimated_uncommonness": 1,
-      "combined_score": 30
-    },
-    {
-      "word": "San",
-      "length": 3,
-      "estimated_uncommonness": 1,
-      "combined_score": 30
-    },
-    {
-      "word": "Sar",
-      "length": 3,
-      "estimated_uncommonness": 1,
-      "combined_score": 30
-    },
-    {
-      "word": "Sat",
-      "length": 3,
-      "estimated_uncommonness": 1,
-      "combined_score": 30
-    },
-    {
-      "word": "Saw",
-      "length": 3,
-      "estimated_uncommonness": 1,
-      "combined_score": 30
-    },
-    {
-      "word": "Saz",
-      "length": 3,
-      "estimated_uncommonness": 1,
-      "combined_score": 30
-    },
-    {
-      "word": "Sea",
-      "length": 3,
-      "estimated_uncommonness": 1,
-      "combined_score": 30
-    },
-    {
-      "word": "Sed",
-      "length": 3,
-      "estimated_uncommonness": 1,
-      "combined_score": 30
-    },
-    {
-      "word": "Sei",
-      "length": 3,
-      "estimated_uncommonness": 1,
-      "combined_score": 30
-    },
-    {
-      "word": "Sel",
-      "length": 3,
-      "estimated_uncommonness": 1,
-      "combined_score": 30
-    },
-    {
-      "word": "Sen",
-      "length": 3,
-      "estimated_uncommonness": 1,
-      "combined_score": 30
-    },
-    {
-      "word": "Ser",
-      "length": 3,
-      "estimated_uncommonness": 1,
-      "combined_score": 30
-    },
-    {
-      "word": "Set",
-      "length": 3,
-      "estimated_uncommonness": 1,
-      "combined_score": 30
-    },
-    {
-      "word": "Sew",
-      "length": 3,
-      "estimated_uncommonness": 1,
-      "combined_score": 30
-    },
-    {
-      "word": "Sez",
-      "length": 3,
-      "estimated_uncommonness": 1,
-      "combined_score": 30
-    },
-    {
-      "word": "Sin",
-      "length": 3,
-      "estimated_uncommonness": 1,
-      "combined_score": 30
-    },
-    {
-      "word": "Sir",
-      "length": 3,
-      "estimated_uncommonness": 1,
-      "combined_score": 30
-    },
-    {
-      "word": "Sit",
-      "length": 3,
-      "estimated_uncommonness": 1,
-      "combined_score": 30
-    },
-    {
-      "word": "Sri",
-      "length": 3,
-      "estimated_uncommonness": 1,
-      "combined_score": 30
-    },
-    {
-      "word": "Tad",
-      "length": 3,
-      "estimated_uncommonness": 1,
-      "combined_score": 30
-    },
-    {
-      "word": "Tae",
-      "length": 3,
-      "estimated_uncommonness": 1,
-      "combined_score": 30
-    },
-    {
-      "word": "Tai",
-      "length": 3,
-      "estimated_uncommonness": 1,
-      "combined_score": 30
-    },
-    {
-      "word": "Tan",
-      "length": 3,
-      "estimated_uncommonness": 1,
-      "combined_score": 30
-    },
-    {
-      "word": "Tar",
-      "length": 3,
-      "estimated_uncommonness": 1,
-      "combined_score": 30
-    },
-    {
-      "word": "Tas",
-      "length": 3,
-      "estimated_uncommonness": 1,
-      "combined_score": 30
-    },
-    {
-      "word": "Taw",
-      "length": 3,
-      "estimated_uncommonness": 1,
-      "combined_score": 30
-    },
-    {
-      "word": "Tea",
-      "length": 3,
-      "estimated_uncommonness": 1,
-      "combined_score": 30
-    },
-    {
-      "word": "Ted",
-      "length": 3,
-      "estimated_uncommonness": 1,
-      "combined_score": 30
-    },
-    {
-      "word": "Tel",
-      "length": 3,
-      "estimated_uncommonness": 1,
-      "combined_score": 30
-    },
-    {
-      "word": "Ten",
-      "length": 3,
-      "estimated_uncommonness": 1,
-      "combined_score": 30
-    },
-    {
-      "word": "Tes",
-      "length": 3,
-      "estimated_uncommonness": 1,
-      "combined_score": 30
-    },
-    {
-      "word": "Tew",
-      "length": 3,
-      "estimated_uncommonness": 1,
-      "combined_score": 30
-    },
-    {
-      "word": "Tid",
-      "length": 3,
-      "estimated_uncommonness": 1,
-      "combined_score": 30
-    },
-    {
-      "word": "Tie",
-      "length": 3,
-      "estimated_uncommonness": 1,
-      "combined_score": 30
-    },
-    {
-      "word": "Til",
-      "length": 3,
-      "estimated_uncommonness": 1,
-      "combined_score": 30
-    },
-    {
-      "word": "Tin",
-      "length": 3,
-      "estimated_uncommonness": 1,
-      "combined_score": 30
-    },
-    {
-      "word": "Tis",
-      "length": 3,
-      "estimated_uncommonness": 1,
-      "combined_score": 30
-    },
-    {
-      "word": "Twa",
-      "length": 3,
-      "estimated_uncommonness": 1,
-      "combined_score": 30
-    },
-    {
-      "word": "Wad",
-      "length": 3,
-      "estimated_uncommonness": 1,
-      "combined_score": 30
-    },
-    {
-      "word": "Wae",
-      "length": 3,
-      "estimated_uncommonness": 1,
-      "combined_score": 30
-    },
-    {
-      "word": "Wai",
-      "length": 3,
-      "estimated_uncommonness": 1,
-      "combined_score": 30
-    },
-    {
-      "word": "Wan",
-      "length": 3,
-      "estimated_uncommonness": 1,
-      "combined_score": 30
-    },
-    {
-      "word": "War",
-      "length": 3,
-      "estimated_uncommonness": 1,
-      "combined_score": 30
-    },
-    {
-      "word": "Wat",
-      "length": 3,
-      "estimated_uncommonness": 1,
-      "combined_score": 30
-    },
-    {
-      "word": "Wed",
-      "length": 3,
-      "estimated_uncommonness": 1,
-      "combined_score": 30
-    },
-    {
-      "word": "Wen",
-      "length": 3,
-      "estimated_uncommonness": 1,
-      "combined_score": 30
-    },
-    {
-      "word": "Wet",
-      "length": 3,
-      "estimated_uncommonness": 1,
-      "combined_score": 30
-    },
-    {
-      "word": "Win",
-      "length": 3,
-      "estimated_uncommonness": 1,
-      "combined_score": 30
-    },
-    {
-      "word": "Wis",
-      "length": 3,
-      "estimated_uncommonness": 1,
-      "combined_score": 30
-    },
-    {
-      "word": "Wit",
-      "length": 3,
-      "estimated_uncommonness": 1,
-      "combined_score": 30
-    },
-    {
-      "word": "Wiz",
-      "length": 3,
-      "estimated_uncommonness": 1,
-      "combined_score": 30
-    },
-    {
-      "word": "Zas",
-      "length": 3,
-      "estimated_uncommonness": 1,
-      "combined_score": 30
-    },
-    {
-      "word": "Zea",
-      "length": 3,
-      "estimated_uncommonness": 1,
-      "combined_score": 30
-    },
-    {
-      "word": "Zed",
-      "length": 3,
-      "estimated_uncommonness": 1,
-      "combined_score": 30
-    },
-    {
-      "word": "Zel",
-      "length": 3,
-      "estimated_uncommonness": 1,
-      "combined_score": 30
-    },
-    {
-      "word": "Zin",
-      "length": 3,
-      "estimated_uncommonness": 1,
-      "combined_score": 30
-    },
-    {
-      "word": "Zit",
-      "length": 3,
-      "estimated_uncommonness": 1,
-      "combined_score": 30
-    },
-    {
-      "word": "And",
-      "length": 3,
-      "estimated_uncommonness": 1,
-      "combined_score": 10
-    },
-    {
-      "word": "Are",
-      "length": 3,
-      "estimated_uncommonness": 1,
-      "combined_score": 10
-    },
-    {
-      "word": "Its",
-      "length": 3,
-      "estimated_uncommonness": 1,
-      "combined_score": 10
-    },
-    {
-      "word": "Let",
-      "length": 3,
-      "estimated_uncommonness": 1,
-      "combined_score": 10
-    },
-    {
-      "word": "New",
-      "length": 3,
-      "estimated_uncommonness": 1,
-      "combined_score": 10
-    },
-    {
-      "word": "Was",
-      "length": 3,
-      "estimated_uncommonness": 1,
-      "combined_score": 10
-    }
-  ]
-}
-=======
-      "combined_score": 1000
-    },
-    {
-      "word": "Warstled",
-      "length": 8,
-      "combined_score": 925
-    },
-    {
-      "word": "Wrastled",
-      "length": 8,
-      "combined_score": 925
-    },
-    {
-      "word": "Snirtled",
-      "length": 8,
-      "combined_score": 925
-    },
-    {
-      "word": "Trindles",
-      "length": 8,
-      "combined_score": 925
-    },
-    {
-      "word": "Lardiest",
-      "length": 8,
-      "combined_score": 925
-    },
-    {
-      "word": "Larniest",
-      "length": 8,
-      "combined_score": 925
-    },
-    {
-      "word": "Lawniest",
-      "length": 8,
-      "combined_score": 925
-    },
-    {
-      "word": "Trenails",
-      "length": 8,
-      "combined_score": 925
-    },
-    {
-      "word": "Wrizled",
-      "length": 7,
-      "combined_score": 849
-    },
-    {
-      "word": "Detrains",
-      "length": 8,
-      "combined_score": 622
-    },
-    {
-      "word": "Dilaters",
-      "length": 8,
-      "combined_score": 622
-    },
-    {
-      "word": "Ratlines",
-      "length": 8,
-      "combined_score": 622
-    },
-    {
-      "word": "Reinstal",
-      "length": 8,
-      "combined_score": 622
-    },
-    {
-      "word": "Retinals",
-      "length": 8,
-      "combined_score": 622
-    },
-    {
-      "word": "Slantier",
-      "length": 8,
-      "combined_score": 622
-    },
-    {
-      "word": "Tawdries",
-      "length": 8,
-      "combined_score": 622
-    },
-    {
-      "word": "Tinwares",
-      "length": 8,
-      "combined_score": 622
-    },
-    {
-      "word": "Randiest",
-      "length": 8,
-      "combined_score": 622
-    },
-    {
-      "word": "Eastlin",
-      "length": 7,
-      "combined_score": 546
-    },
-    {
-      "word": "Slinter",
-      "length": 7,
-      "combined_score": 546
-    },
-    {
-      "word": "Saltern",
-      "length": 7,
-      "combined_score": 546
-    },
-    {
-      "word": "Snirtle",
-      "length": 7,
-      "combined_score": 546
-    },
-    {
-      "word": "Staniel",
-      "length": 7,
-      "combined_score": 546
-    },
-    {
-      "word": "Starnie",
-      "length": 7,
-      "combined_score": 546
-    },
-    {
-      "word": "Wastrel",
-      "length": 7,
-      "combined_score": 546
-    },
-    {
-      "word": "Wastrie",
-      "length": 7,
-      "combined_score": 546
-    },
-    {
-      "word": "Westlin",
-      "length": 7,
-      "combined_score": 546
-    },
-    {
-      "word": "Wezands",
-      "length": 7,
-      "combined_score": 546
-    },
-    {
-      "word": "Warstle",
-      "length": 7,
-      "combined_score": 546
-    },
-    {
-      "word": "Wintled",
-      "length": 7,
-      "combined_score": 546
-    },
-    {
-      "word": "Wintles",
-      "length": 7,
-      "combined_score": 546
-    },
-    {
-      "word": "Wrastle",
-      "length": 7,
-      "combined_score": 546
-    },
-    {
-      "word": "Tindals",
-      "length": 7,
-      "combined_score": 546
-    },
-    {
-      "word": "Trindle",
-      "length": 7,
-      "combined_score": 546
-    },
-    {
-      "word": "Awniest",
-      "length": 7,
-      "combined_score": 546
-    },
-    {
-      "word": "Drazels",
-      "length": 7,
-      "combined_score": 546
-    },
-    {
-      "word": "Ranzels",
-      "length": 7,
-      "combined_score": 546
-    },
-    {
-      "word": "Entrails",
-      "length": 8,
-      "combined_score": 521
-    },
-    {
-      "word": "Latrines",
-      "length": 8,
-      "combined_score": 521
-    },
-    {
-      "word": "Redtails",
-      "length": 8,
-      "combined_score": 521
-    },
-    {
-      "word": "Swindler",
-      "length": 8,
-      "combined_score": 521
-    },
-    {
-      "word": "Tendrils",
-      "length": 8,
-      "combined_score": 521
-    },
-    {
-      "word": "Waltzers",
-      "length": 8,
-      "combined_score": 521
-    },
-    {
-      "word": "Warsled",
-      "length": 7,
-      "combined_score": 480
-    },
-    {
-      "word": "Wrasted",
-      "length": 7,
-      "combined_score": 480
-    },
-    {
-      "word": "Slarted",
-      "length": 7,
-      "combined_score": 480
-    },
-    {
-      "word": "Islander",
-      "length": 8,
-      "combined_score": 455
-    },
-    {
-      "word": "Strained",
-      "length": 8,
-      "combined_score": 455
-    },
-    {
-      "word": "Wetlands",
-      "length": 8,
-      "combined_score": 455
-    },
-    {
-      "word": "Anestri",
-      "length": 7,
-      "combined_score": 445
-    },
-    {
-      "word": "Antired",
-      "length": 7,
-      "combined_score": 445
-    },
-    {
-      "word": "Asterid",
-      "length": 7,
-      "combined_score": 445
-    },
-    {
-      "word": "Darnels",
-      "length": 7,
-      "combined_score": 445
-    },
-    {
-      "word": "Dartles",
-      "length": 7,
-      "combined_score": 445
-    },
-    {
-      "word": "Dawties",
-      "length": 7,
-      "combined_score": 445
-    },
-    {
-      "word": "Dentils",
-      "length": 7,
-      "combined_score": 445
-    },
-    {
-      "word": "Destain",
-      "length": 7,
-      "combined_score": 445
-    },
-    {
-      "word": "Dewanis",
-      "length": 7,
-      "combined_score": 445
-    },
-    {
-      "word": "Diaster",
-      "length": 7,
-      "combined_score": 445
-    },
-    {
-      "word": "Disrate",
-      "length": 7,
-      "combined_score": 445
-    },
-    {
-      "word": "Endarts",
-      "length": 7,
-      "combined_score": 445
-    },
-    {
-      "word": "Enlards",
-      "length": 7,
-      "combined_score": 445
-    },
-    {
-      "word": "Indarts",
-      "length": 7,
-      "combined_score": 445
-    },
-    {
-      "word": "Indwelt",
-      "length": 7,
-      "combined_score": 445
-    },
-    {
-      "word": "Lawines",
-      "length": 7,
-      "combined_score": 445
-    },
-    {
-      "word": "Nidates",
-      "length": 7,
-      "combined_score": 445
-    },
-    {
-      "word": "Ratines",
-      "length": 7,
-      "combined_score": 445
-    },
-    {
-      "word": "Ratlins",
-      "length": 7,
-      "combined_score": 445
-    },
-    {
-      "word": "Resiant",
-      "length": 7,
-      "combined_score": 445
-    },
-    {
-      "word": "Retsina",
-      "length": 7,
-      "combined_score": 445
-    },
-    {
-      "word": "Sideral",
-      "length": 7,
-      "combined_score": 445
-    },
-    {
-      "word": "Slainte",
-      "length": 7,
-      "combined_score": 445
-    },
-    {
-      "word": "Starned",
-      "length": 7,
-      "combined_score": 445
-    },
-    {
-      "word": "Stearin",
-      "length": 7,
-      "combined_score": 445
-    },
-    {
-      "word": "Strawen",
-      "length": 7,
-      "combined_score": 445
-    },
-    {
-      "word": "Swalier",
-      "length": 7,
-      "combined_score": 445
-    },
-    {
-      "word": "Tawnies",
-      "length": 7,
-      "combined_score": 445
-    },
-    {
-      "word": "Tenails",
-      "length": 7,
-      "combined_score": 445
-    },
-    {
-      "word": "Trenail",
-      "length": 7,
-      "combined_score": 445
-    },
-    {
-      "word": "Zeatins",
-      "length": 7,
-      "combined_score": 445
-    },
-    {
-      "word": "Zelants",
-      "length": 7,
-      "combined_score": 445
-    },
-    {
-      "word": "Aldrins",
-      "length": 7,
-      "combined_score": 379
-    },
-    {
-      "word": "Aliners",
-      "length": 7,
-      "combined_score": 379
-    },
-    {
-      "word": "Antlers",
-      "length": 7,
-      "combined_score": 379
-    },
-    {
-      "word": "Antsier",
-      "length": 7,
-      "combined_score": 379
-    },
-    {
-      "word": "Aridest",
-      "length": 7,
-      "combined_score": 379
-    },
-    {
-      "word": "Astride",
-      "length": 7,
-      "combined_score": 379
-    },
-    {
-      "word": "Dawners",
-      "length": 7,
-      "combined_score": 379
-    },
-    {
-      "word": "Denials",
-      "length": 7,
-      "combined_score": 379
-    },
-    {
-      "word": "Dentals",
-      "length": 7,
-      "combined_score": 379
-    },
-    {
-      "word": "Derails",
-      "length": 7,
-      "combined_score": 379
-    },
-    {
-      "word": "Details",
-      "length": 7,
-      "combined_score": 379
-    },
-    {
-      "word": "Detains",
-      "length": 7,
-      "combined_score": 379
-    },
-    {
-      "word": "Detrain",
-      "length": 7,
-      "combined_score": 379
-    },
-    {
-      "word": "Dialers",
-      "length": 7,
-      "combined_score": 379
-    },
-    {
-      "word": "Dilater",
-      "length": 7,
-      "combined_score": 379
-    },
-    {
-      "word": "Dilates",
-      "length": 7,
-      "combined_score": 379
-    },
-    {
-      "word": "Elastin",
-      "length": 7,
-      "combined_score": 379
-    },
-    {
-      "word": "Entails",
-      "length": 7,
-      "combined_score": 379
-    },
-    {
-      "word": "Entrail",
-      "length": 7,
-      "combined_score": 379
-    },
-    {
-      "word": "Instead",
-      "length": 7,
-      "combined_score": 379
-    },
-    {
-      "word": "Inwards",
-      "length": 7,
-      "combined_score": 379
-    },
-    {
-      "word": "Landers",
-      "length": 7,
-      "combined_score": 379
-    },
-    {
-      "word": "Latrine",
-      "length": 7,
-      "combined_score": 379
-    },
-    {
-      "word": "Lawnier",
-      "length": 7,
-      "combined_score": 379
-    },
-    {
-      "word": "Laziest",
-      "length": 7,
-      "combined_score": 379
-    },
-    {
-      "word": "Linters",
-      "length": 7,
-      "combined_score": 379
-    },
-    {
-      "word": "Lizards",
-      "length": 7,
-      "combined_score": 379
-    },
-    {
-      "word": "Nailers",
-      "length": 7,
-      "combined_score": 379
-    },
-    {
-      "word": "Nailset",
-      "length": 7,
-      "combined_score": 379
-    },
-    {
-      "word": "Nastier",
-      "length": 7,
-      "combined_score": 379
-    },
-    {
-      "word": "Randies",
-      "length": 7,
-      "combined_score": 379
-    },
-    {
-      "word": "Ratline",
-      "length": 7,
-      "combined_score": 379
-    },
-    {
-      "word": "Realist",
-      "length": 7,
-      "combined_score": 379
-    },
-    {
-      "word": "Redials",
-      "length": 7,
-      "combined_score": 379
-    },
-    {
-      "word": "Redtail",
-      "length": 7,
-      "combined_score": 379
-    },
-    {
-      "word": "Relands",
-      "length": 7,
-      "combined_score": 379
-    },
-    {
-      "word": "Reliant",
-      "length": 7,
-      "combined_score": 379
-    },
-    {
-      "word": "Renails",
-      "length": 7,
-      "combined_score": 379
-    },
-    {
-      "word": "Rentals",
-      "length": 7,
-      "combined_score": 379
-    },
-    {
-      "word": "Retails",
-      "length": 7,
-      "combined_score": 379
-    },
-    {
-      "word": "Retains",
-      "length": 7,
-      "combined_score": 379
-    },
-    {
-      "word": "Retinal",
-      "length": 7,
-      "combined_score": 379
-    },
-    {
-      "word": "Retinas",
-      "length": 7,
-      "combined_score": 379
-    },
-    {
-      "word": "Rewinds",
-      "length": 7,
-      "combined_score": 379
-    },
-    {
-      "word": "Sainted",
-      "length": 7,
-      "combined_score": 379
-    },
-    {
-      "word": "Salient",
-      "length": 7,
-      "combined_score": 379
-    },
-    {
-      "word": "Saltier",
-      "length": 7,
-      "combined_score": 379
-    },
-    {
-      "word": "Saltine",
-      "length": 7,
-      "combined_score": 379
-    },
-    {
-      "word": "Saltire",
-      "length": 7,
-      "combined_score": 379
-    },
-    {
-      "word": "Sandier",
-      "length": 7,
-      "combined_score": 379
-    },
-    {
-      "word": "Sardine",
-      "length": 7,
-      "combined_score": 379
-    },
-    {
-      "word": "Satined",
-      "length": 7,
-      "combined_score": 379
-    },
-    {
-      "word": "Slander",
-      "length": 7,
-      "combined_score": 379
-    },
-    {
-      "word": "Slanted",
-      "length": 7,
-      "combined_score": 379
-    },
-    {
-      "word": "Slanter",
-      "length": 7,
-      "combined_score": 379
-    },
-    {
-      "word": "Slatier",
-      "length": 7,
-      "combined_score": 379
-    },
-    {
-      "word": "Snailed",
-      "length": 7,
-      "combined_score": 379
-    },
-    {
-      "word": "Snarled",
-      "length": 7,
-      "combined_score": 379
-    },
-    {
-      "word": "Staider",
-      "length": 7,
-      "combined_score": 379
-    },
-    {
-      "word": "Stained",
-      "length": 7,
-      "combined_score": 379
-    },
-    {
-      "word": "Stainer",
-      "length": 7,
-      "combined_score": 379
-    },
-    {
-      "word": "Staired",
-      "length": 7,
-      "combined_score": 379
-    },
-    {
-      "word": "Stander",
-      "length": 7,
-      "combined_score": 379
-    },
-    {
-      "word": "Sternal",
-      "length": 7,
-      "combined_score": 379
-    },
-    {
-      "word": "Steward",
-      "length": 7,
-      "combined_score": 379
-    },
-    {
-      "word": "Strawed",
-      "length": 7,
-      "combined_score": 379
-    },
-    {
-      "word": "Swindle",
-      "length": 7,
-      "combined_score": 379
-    },
-    {
-      "word": "Swirled",
-      "length": 7,
-      "combined_score": 379
-    },
-    {
-      "word": "Tailers",
-      "length": 7,
-      "combined_score": 379
-    },
-    {
-      "word": "Tardies",
-      "length": 7,
-      "combined_score": 379
-    },
-    {
-      "word": "Tawnier",
-      "length": 7,
-      "combined_score": 379
-    },
-    {
-      "word": "Tendril",
-      "length": 7,
-      "combined_score": 379
-    },
-    {
-      "word": "Tinders",
-      "length": 7,
-      "combined_score": 379
-    },
-    {
-      "word": "Tinware",
-      "length": 7,
-      "combined_score": 379
-    },
-    {
-      "word": "Tirades",
-      "length": 7,
-      "combined_score": 379
-    },
-    {
-      "word": "Trailed",
-      "length": 7,
-      "combined_score": 379
-    },
-    {
-      "word": "Trained",
-      "length": 7,
-      "combined_score": 379
-    },
-    {
-      "word": "Trawled",
-      "length": 7,
-      "combined_score": 379
-    },
-    {
-      "word": "Twiners",
-      "length": 7,
-      "combined_score": 379
-    },
-    {
-      "word": "Twirled",
-      "length": 7,
-      "combined_score": 379
-    },
-    {
-      "word": "Wailers",
-      "length": 7,
-      "combined_score": 379
-    },
-    {
-      "word": "Waisted",
-      "length": 7,
-      "combined_score": 379
-    },
-    {
-      "word": "Waister",
-      "length": 7,
-      "combined_score": 379
-    },
-    {
-      "word": "Waiters",
-      "length": 7,
-      "combined_score": 379
-    },
-    {
-      "word": "Waliest",
-      "length": 7,
-      "combined_score": 379
-    },
-    {
-      "word": "Waltier",
-      "length": 7,
-      "combined_score": 379
-    },
-    {
-      "word": "Waltzed",
-      "length": 7,
-      "combined_score": 379
-    },
-    {
-      "word": "Waltzer",
-      "length": 7,
-      "combined_score": 379
-    },
-    {
-      "word": "Waltzes",
-      "length": 7,
-      "combined_score": 379
-    },
-    {
-      "word": "Wanders",
-      "length": 7,
-      "combined_score": 379
-    },
-    {
-      "word": "Waniest",
-      "length": 7,
-      "combined_score": 379
-    },
-    {
-      "word": "Wanters",
-      "length": 7,
-      "combined_score": 379
-    },
-    {
-      "word": "Wanties",
-      "length": 7,
-      "combined_score": 379
-    },
-    {
-      "word": "Wardens",
-      "length": 7,
-      "combined_score": 379
-    },
-    {
-      "word": "Wariest",
-      "length": 7,
-      "combined_score": 379
-    },
-    {
-      "word": "Wetland",
-      "length": 7,
-      "combined_score": 379
-    },
-    {
-      "word": "Wilders",
-      "length": 7,
-      "combined_score": 379
-    },
-    {
-      "word": "Wildest",
-      "length": 7,
-      "combined_score": 379
-    },
-    {
-      "word": "Winders",
-      "length": 7,
-      "combined_score": 379
-    },
-    {
-      "word": "Windles",
-      "length": 7,
-      "combined_score": 379
-    },
-    {
-      "word": "Winters",
-      "length": 7,
-      "combined_score": 379
-    },
-    {
-      "word": "Wizards",
-      "length": 7,
-      "combined_score": 379
-    },
-    {
-      "word": "Zanders",
-      "length": 7,
-      "combined_score": 379
-    },
-    {
-      "word": "Zaniest",
-      "length": 7,
-      "combined_score": 379
-    },
-    {
-      "word": "Ersatz",
-      "length": 6,
-      "combined_score": 278
-    },
-    {
-      "word": "Strand",
-      "length": 6,
-      "combined_score": 278
-    },
-    {
-      "word": "Island",
-      "length": 6,
-      "combined_score": 278
-    },
-    {
-      "word": "Linear",
-      "length": 6,
-      "combined_score": 278
-    },
-    {
-      "word": "Listen",
-      "length": 6,
-      "combined_score": 278
-    },
-    {
-      "word": "Rental",
-      "length": 6,
-      "combined_score": 278
-    },
-    {
-      "word": "Retail",
-      "length": 6,
-      "combined_score": 278
-    },
-    {
-      "word": "Silent",
-      "length": 6,
-      "combined_score": 278
-    },
-    {
-      "word": "Strain",
-      "length": 6,
-      "combined_score": 278
-    },
-    {
-      "word": "Stride",
-      "length": 6,
-      "combined_score": 278
-    },
-    {
-      "word": "Waiter",
-      "length": 6,
-      "combined_score": 278
-    },
-    {
-      "word": "Wander",
-      "length": 6,
-      "combined_score": 278
-    },
-    {
-      "word": "Winter",
-      "length": 6,
-      "combined_score": 278
-    },
-    {
-      "word": "Wizard",
-      "length": 6,
-      "combined_score": 278
-    },
-    {
-      "word": "Answer",
-      "length": 6,
-      "combined_score": 213
-    },
-    {
-      "word": "Alter",
-      "length": 5,
-      "combined_score": 147
-    },
-    {
-      "word": "Ideal",
-      "length": 5,
-      "combined_score": 147
-    },
-    {
-      "word": "Ideas",
-      "length": 5,
-      "combined_score": 147
-    },
-    {
-      "word": "Later",
-      "length": 5,
-      "combined_score": 147
-    },
-    {
-      "word": "Learn",
-      "length": 5,
-      "combined_score": 147
-    },
-    {
-      "word": "Least",
-      "length": 5,
-      "combined_score": 147
-    },
-    {
-      "word": "Liner",
-      "length": 5,
-      "combined_score": 147
-    },
-    {
-      "word": "Lines",
-      "length": 5,
-      "combined_score": 147
-    },
-    {
-      "word": "Raise",
-      "length": 5,
-      "combined_score": 147
-    },
-    {
-      "word": "Rates",
-      "length": 5,
-      "combined_score": 147
-    },
-    {
-      "word": "Saint",
-      "length": 5,
-      "combined_score": 147
-    },
-    {
-      "word": "Slate",
-      "length": 5,
-      "combined_score": 147
-    },
-    {
-      "word": "Stain",
-      "length": 5,
-      "combined_score": 147
-    },
-    {
-      "word": "Stair",
-      "length": 5,
-      "combined_score": 147
-    },
-    {
-      "word": "Stare",
-      "length": 5,
-      "combined_score": 147
-    },
-    {
-      "word": "Steal",
-      "length": 5,
-      "combined_score": 147
-    },
-    {
-      "word": "Swear",
-      "length": 5,
-      "combined_score": 147
-    },
-    {
-      "word": "Sweat",
-      "length": 5,
-      "combined_score": 147
-    },
-    {
-      "word": "Tears",
-      "length": 5,
-      "combined_score": 147
-    },
-    {
-      "word": "Tired",
-      "length": 5,
-      "combined_score": 147
-    },
-    {
-      "word": "Tires",
-      "length": 5,
-      "combined_score": 147
-    },
-    {
-      "word": "Trade",
-      "length": 5,
-      "combined_score": 147
-    },
-    {
-      "word": "Trail",
-      "length": 5,
-      "combined_score": 147
-    },
-    {
-      "word": "Train",
-      "length": 5,
-      "combined_score": 147
-    },
-    {
-      "word": "Trial",
-      "length": 5,
-      "combined_score": 147
-    },
-    {
-      "word": "Waist",
-      "length": 5,
-      "combined_score": 147
-    },
-    {
-      "word": "Waste",
-      "length": 5,
-      "combined_score": 147
-    },
-    {
-      "word": "Water",
-      "length": 5,
-      "combined_score": 147
-    },
-    {
-      "word": "Write",
-      "length": 5,
-      "combined_score": 147
-    },
-    {
-      "word": "Aids",
-      "length": 4,
-      "combined_score": 82
-    },
-    {
-      "word": "Airs",
-      "length": 4,
-      "combined_score": 82
-    },
-    {
-      "word": "Arts",
-      "length": 4,
-      "combined_score": 82
-    },
-    {
-      "word": "Deal",
-      "length": 4,
-      "combined_score": 82
-    },
-    {
-      "word": "Dear",
-      "length": 4,
-      "combined_score": 82
-    },
-    {
-      "word": "Dies",
-      "length": 4,
-      "combined_score": 82
-    },
-    {
-      "word": "Diet",
-      "length": 4,
-      "combined_score": 82
-    },
-    {
-      "word": "Earn",
-      "length": 4,
-      "combined_score": 82
-    },
-    {
-      "word": "East",
-      "length": 4,
-      "combined_score": 82
-    },
-    {
-      "word": "Land",
-      "length": 4,
-      "combined_score": 82
-    },
-    {
-      "word": "Last",
-      "length": 4,
-      "combined_score": 82
-    },
-    {
-      "word": "Lead",
-      "length": 4,
-      "combined_score": 82
-    },
-    {
-      "word": "Lies",
-      "length": 4,
-      "combined_score": 82
-    },
-    {
-      "word": "Line",
-      "length": 4,
-      "combined_score": 82
-    },
-    {
-      "word": "List",
-      "length": 4,
-      "combined_score": 82
-    },
-    {
-      "word": "Near",
-      "length": 4,
-      "combined_score": 82
-    },
-    {
-      "word": "News",
-      "length": 4,
-      "combined_score": 82
-    },
-    {
-      "word": "Rain",
-      "length": 4,
-      "combined_score": 82
-    },
-    {
-      "word": "Rate",
-      "length": 4,
-      "combined_score": 82
-    },
-    {
-      "word": "Read",
-      "length": 4,
-      "combined_score": 82
-    },
-    {
-      "word": "Real",
-      "length": 4,
-      "combined_score": 82
-    },
-    {
-      "word": "Rent",
-      "length": 4,
-      "combined_score": 82
-    },
-    {
-      "word": "Rest",
-      "length": 4,
-      "combined_score": 82
-    },
-    {
-      "word": "Ride",
-      "length": 4,
-      "combined_score": 82
-    },
-    {
-      "word": "Rise",
-      "length": 4,
-      "combined_score": 82
-    },
-    {
-      "word": "Said",
-      "length": 4,
-      "combined_score": 82
-    },
-    {
-      "word": "Sail",
-      "length": 4,
-      "combined_score": 82
-    },
-    {
-      "word": "Sale",
-      "length": 4,
-      "combined_score": 82
-    },
-    {
-      "word": "Sand",
-      "length": 4,
-      "combined_score": 82
-    },
-    {
-      "word": "Seat",
-      "length": 4,
-      "combined_score": 82
-    },
-    {
-      "word": "Send",
-      "length": 4,
-      "combined_score": 82
-    },
-    {
-      "word": "Side",
-      "length": 4,
-      "combined_score": 82
-    },
-    {
-      "word": "Star",
-      "length": 4,
-      "combined_score": 82
-    },
-    {
-      "word": "Tear",
-      "length": 4,
-      "combined_score": 82
-    },
-    {
-      "word": "Tied",
-      "length": 4,
-      "combined_score": 82
-    },
-    {
-      "word": "Tier",
-      "length": 4,
-      "combined_score": 82
-    },
-    {
-      "word": "Wait",
-      "length": 4,
-      "combined_score": 82
-    },
-    {
-      "word": "Ward",
-      "length": 4,
-      "combined_score": 82
-    },
-    {
-      "word": "Ware",
-      "length": 4,
-      "combined_score": 82
-    },
-    {
-      "word": "Warn",
-      "length": 4,
-      "combined_score": 82
-    },
-    {
-      "word": "Wear",
-      "length": 4,
-      "combined_score": 82
-    },
-    {
-      "word": "Wind",
-      "length": 4,
-      "combined_score": 82
-    },
-    {
-      "word": "Wine",
-      "length": 4,
-      "combined_score": 82
-    },
-    {
-      "word": "Wire",
-      "length": 4,
-      "combined_score": 82
-    },
-    {
-      "word": "Wise",
-      "length": 4,
-      "combined_score": 82
-    },
-    {
-      "word": "And",
-      "length": 3,
-      "combined_score": 10
-    },
-    {
-      "word": "Are",
-      "length": 3,
-      "combined_score": 10
-    },
-    {
-      "word": "Art",
-      "length": 3,
-      "combined_score": 10
-    },
-    {
-      "word": "Eat",
-      "length": 3,
-      "combined_score": 10
-    },
-    {
-      "word": "Era",
-      "length": 3,
-      "combined_score": 10
-    },
-    {
-      "word": "Its",
-      "length": 3,
-      "combined_score": 10
-    },
-    {
-      "word": "Law",
-      "length": 3,
-      "combined_score": 10
-    },
-    {
-      "word": "Led",
-      "length": 3,
-      "combined_score": 10
-    },
-    {
-      "word": "Let",
-      "length": 3,
-      "combined_score": 10
-    },
-    {
-      "word": "Lie",
-      "length": 3,
-      "combined_score": 10
-    },
-    {
-      "word": "New",
-      "length": 3,
-      "combined_score": 10
-    },
-    {
-      "word": "Ran",
-      "length": 3,
-      "combined_score": 10
-    },
-    {
-      "word": "Rat",
-      "length": 3,
-      "combined_score": 10
-    },
-    {
-      "word": "Red",
-      "length": 3,
-      "combined_score": 10
-    },
-    {
-      "word": "Sad",
-      "length": 3,
-      "combined_score": 10
-    },
-    {
-      "word": "Sat",
-      "length": 3,
-      "combined_score": 10
-    },
-    {
-      "word": "Saw",
-      "length": 3,
-      "combined_score": 10
-    },
-    {
-      "word": "Sea",
-      "length": 3,
-      "combined_score": 10
-    },
-    {
-      "word": "Set",
-      "length": 3,
-      "combined_score": 10
-    },
-    {
-      "word": "Sit",
-      "length": 3,
-      "combined_score": 10
-    },
-    {
-      "word": "Tan",
-      "length": 3,
-      "combined_score": 10
-    },
-    {
-      "word": "Tea",
-      "length": 3,
-      "combined_score": 10
-    },
-    {
-      "word": "Ten",
-      "length": 3,
-      "combined_score": 10
-    },
-    {
-      "word": "Tie",
-      "length": 3,
-      "combined_score": 10
-    },
-    {
-      "word": "War",
-      "length": 3,
-      "combined_score": 10
-    },
-    {
-      "word": "Was",
-      "length": 3,
-      "combined_score": 10
-    },
-    {
-      "word": "Wet",
-      "length": 3,
-      "combined_score": 10
-    },
-    {
-      "word": "Win",
-      "length": 3,
-      "combined_score": 10
+      "word": "ADS",
+      "estimated_uncommonness": 2,
+      "combined_score": 109
+    },
+    {
+      "word": "ADZ",
+      "estimated_uncommonness": 5,
+      "combined_score": 406
+    },
+    {
+      "word": "AID",
+      "estimated_uncommonness": 2,
+      "combined_score": 109
+    },
+    {
+      "word": "AIDE",
+      "estimated_uncommonness": 3,
+      "combined_score": 297
+    },
+    {
+      "word": "AIDS",
+      "estimated_uncommonness": 2,
+      "combined_score": 198
+    },
+    {
+      "word": "AIL",
+      "estimated_uncommonness": 3,
+      "combined_score": 208
+    },
+    {
+      "word": "AIN",
+      "estimated_uncommonness": 3,
+      "combined_score": 208
+    },
+    {
+      "word": "AIR",
+      "estimated_uncommonness": 1,
+      "combined_score": 10
+    },
+    {
+      "word": "AIRN",
+      "estimated_uncommonness": 5,
+      "combined_score": 495
+    },
+    {
+      "word": "AIRS",
+      "estimated_uncommonness": 2,
+      "combined_score": 198
+    },
+    {
+      "word": "AIRT",
+      "estimated_uncommonness": 5,
+      "combined_score": 495
+    },
+    {
+      "word": "AIS",
+      "estimated_uncommonness": 4,
+      "combined_score": 307
+    },
+    {
+      "word": "AIT",
+      "estimated_uncommonness": 5,
+      "combined_score": 406
+    },
+    {
+      "word": "AITS",
+      "estimated_uncommonness": 5,
+      "combined_score": 495
+    },
+    {
+      "word": "AND",
+      "estimated_uncommonness": 1,
+      "combined_score": 10
+    },
+    {
+      "word": "ANE",
+      "estimated_uncommonness": 3,
+      "combined_score": 208
+    },
+    {
+      "word": "ANT",
+      "estimated_uncommonness": 2,
+      "combined_score": 109
+    },
+    {
+      "word": "ANTE",
+      "estimated_uncommonness": 3,
+      "combined_score": 297
+    },
+    {
+      "word": "ANTI",
+      "estimated_uncommonness": 2,
+      "combined_score": 198
+    },
+    {
+      "word": "ANTS",
+      "estimated_uncommonness": 2,
+      "combined_score": 198
+    },
+    {
+      "word": "ARE",
+      "estimated_uncommonness": 1,
+      "combined_score": 10
+    },
+    {
+      "word": "ARS",
+      "estimated_uncommonness": 3,
+      "combined_score": 208
+    },
+    {
+      "word": "ART",
+      "estimated_uncommonness": 1,
+      "combined_score": 10
+    },
+    {
+      "word": "ATE",
+      "estimated_uncommonness": 1,
+      "combined_score": 10
+    },
+    {
+      "word": "AWE",
+      "estimated_uncommonness": 2,
+      "combined_score": 109
+    },
+    {
+      "word": "AWN",
+      "estimated_uncommonness": 3,
+      "combined_score": 208
+    },
+    {
+      "word": "DAL",
+      "estimated_uncommonness": 4,
+      "combined_score": 307
+    },
+    {
+      "word": "DALE",
+      "estimated_uncommonness": 3,
+      "combined_score": 297
+    },
+    {
+      "word": "DAN",
+      "estimated_uncommonness": 2,
+      "combined_score": 109
+    },
+    {
+      "word": "DARE",
+      "estimated_uncommonness": 2,
+      "combined_score": 198
+    },
+    {
+      "word": "DARN",
+      "estimated_uncommonness": 2,
+      "combined_score": 198
+    },
+    {
+      "word": "DART",
+      "estimated_uncommonness": 2,
+      "combined_score": 198
+    },
+    {
+      "word": "DATE",
+      "estimated_uncommonness": 1,
+      "combined_score": 99
+    },
+    {
+      "word": "DAW",
+      "estimated_uncommonness": 4,
+      "combined_score": 307
+    },
+    {
+      "word": "DAWN",
+      "estimated_uncommonness": 2,
+      "combined_score": 198
+    },
+    {
+      "word": "DAWT",
+      "estimated_uncommonness": 5,
+      "combined_score": 495
+    },
+    {
+      "word": "DEAL",
+      "estimated_uncommonness": 1,
+      "combined_score": 99
+    },
+    {
+      "word": "DEAN",
+      "estimated_uncommonness": 2,
+      "combined_score": 198
+    },
+    {
+      "word": "DEAR",
+      "estimated_uncommonness": 1,
+      "combined_score": 99
+    },
+    {
+      "word": "DEN",
+      "estimated_uncommonness": 2,
+      "combined_score": 109
+    },
+    {
+      "word": "DENI",
+      "estimated_uncommonness": 4,
+      "combined_score": 396
+    },
+    {
+      "word": "DENT",
+      "estimated_uncommonness": 2,
+      "combined_score": 198
+    },
+    {
+      "word": "DEW",
+      "estimated_uncommonness": 2,
+      "combined_score": 109
+    },
+    {
+      "word": "DIE",
+      "estimated_uncommonness": 1,
+      "combined_score": 10
+    },
+    {
+      "word": "DIEL",
+      "estimated_uncommonness": 5,
+      "combined_score": 495
+    },
+    {
+      "word": "DIET",
+      "estimated_uncommonness": 2,
+      "combined_score": 198
+    },
+    {
+      "word": "DIN",
+      "estimated_uncommonness": 3,
+      "combined_score": 208
+    },
+    {
+      "word": "DINE",
+      "estimated_uncommonness": 2,
+      "combined_score": 198
+    },
+    {
+      "word": "DINT",
+      "estimated_uncommonness": 3,
+      "combined_score": 297
+    },
+    {
+      "word": "DIRE",
+      "estimated_uncommonness": 3,
+      "combined_score": 297
+    },
+    {
+      "word": "DIRL",
+      "estimated_uncommonness": 4,
+      "combined_score": 396
+    },
+    {
+      "word": "DIRT",
+      "estimated_uncommonness": 2,
+      "combined_score": 198
+    },
+    {
+      "word": "DITA",
+      "estimated_uncommonness": 5,
+      "combined_score": 495
+    },
+    {
+      "word": "DITE",
+      "estimated_uncommonness": 5,
+      "combined_score": 495
+    },
+    {
+      "word": "DITZ",
+      "estimated_uncommonness": 4,
+      "combined_score": 396
+    },
+    {
+      "word": "DRAIL",
+      "estimated_uncommonness": 5,
+      "combined_score": 594
+    },
+    {
+      "word": "DRAIN",
+      "estimated_uncommonness": 2,
+      "combined_score": 297
+    },
+    {
+      "word": "DRAT",
+      "estimated_uncommonness": 3,
+      "combined_score": 297
+    },
+    {
+      "word": "DRAW",
+      "estimated_uncommonness": 1,
+      "combined_score": 99
+    },
+    {
+      "word": "DRAWL",
+      "estimated_uncommonness": 3,
+      "combined_score": 396
+    },
+    {
+      "word": "DREW",
+      "estimated_uncommonness": 1,
+      "combined_score": 99
+    },
+    {
+      "word": "EAR",
+      "estimated_uncommonness": 1,
+      "combined_score": 10
+    },
+    {
+      "word": "EARN",
+      "estimated_uncommonness": 1,
+      "combined_score": 99
+    },
+    {
+      "word": "EAST",
+      "estimated_uncommonness": 1,
+      "combined_score": 99
+    },
+    {
+      "word": "EAT",
+      "estimated_uncommonness": 1,
+      "combined_score": 10
+    },
+    {
+      "word": "EDIT",
+      "estimated_uncommonness": 2,
+      "combined_score": 198
+    },
+    {
+      "word": "END",
+      "estimated_uncommonness": 1,
+      "combined_score": 10
+    },
+    {
+      "word": "ERA",
+      "estimated_uncommonness": 2,
+      "combined_score": 109
+    },
+    {
+      "word": "ERN",
+      "estimated_uncommonness": 4,
+      "combined_score": 307
+    },
+    {
+      "word": "ETA",
+      "estimated_uncommonness": 3,
+      "combined_score": 208
+    },
+    {
+      "word": "ETNA",
+      "estimated_uncommonness": 3,
+      "combined_score": 297
+    },
+    {
+      "word": "IDEA",
+      "estimated_uncommonness": 1,
+      "combined_score": 99
+    },
+    {
+      "word": "IDEAL",
+      "estimated_uncommonness": 1,
+      "combined_score": 199
+    },
+    {
+      "word": "IDES",
+      "estimated_uncommonness": 3,
+      "combined_score": 297
+    },
+    {
+      "word": "IDLE",
+      "estimated_uncommonness": 2,
+      "combined_score": 198
+    },
+    {
+      "word": "IDLER",
+      "estimated_uncommonness": 3,
+      "combined_score": 396
+    },
+    {
+      "word": "ILEA",
+      "estimated_uncommonness": 4,
+      "combined_score": 396
+    },
+    {
+      "word": "INERT",
+      "estimated_uncommonness": 3,
+      "combined_score": 396
+    },
+    {
+      "word": "INLET",
+      "estimated_uncommonness": 3,
+      "combined_score": 396
+    },
+    {
+      "word": "INTER",
+      "estimated_uncommonness": 2,
+      "combined_score": 297
+    },
+    {
+      "word": "INTRA",
+      "estimated_uncommonness": 3,
+      "combined_score": 396
+    },
+    {
+      "word": "IRE",
+      "estimated_uncommonness": 3,
+      "combined_score": 208
+    },
+    {
+      "word": "IRED",
+      "estimated_uncommonness": 4,
+      "combined_score": 396
+    },
+    {
+      "word": "ITS",
+      "estimated_uncommonness": 1,
+      "combined_score": 10
+    },
+    {
+      "word": "IZAR",
+      "estimated_uncommonness": 5,
+      "combined_score": 495
+    },
+    {
+      "word": "LAD",
+      "estimated_uncommonness": 2,
+      "combined_score": 109
+    },
+    {
+      "word": "LADE",
+      "estimated_uncommonness": 4,
+      "combined_score": 396
+    },
+    {
+      "word": "LADEN",
+      "estimated_uncommonness": 3,
+      "combined_score": 396
+    },
+    {
+      "word": "LAID",
+      "estimated_uncommonness": 2,
+      "combined_score": 198
+    },
+    {
+      "word": "LAIN",
+      "estimated_uncommonness": 2,
+      "combined_score": 198
+    },
+    {
+      "word": "LAIR",
+      "estimated_uncommonness": 3,
+      "combined_score": 297
+    },
+    {
+      "word": "LAIRD",
+      "estimated_uncommonness": 4,
+      "combined_score": 495
+    },
+    {
+      "word": "LAND",
+      "estimated_uncommonness": 1,
+      "combined_score": 99
+    },
+    {
+      "word": "LANE",
+      "estimated_uncommonness": 1,
+      "combined_score": 99
+    },
+    {
+      "word": "LARD",
+      "estimated_uncommonness": 3,
+      "combined_score": 297
+    },
+    {
+      "word": "LARE",
+      "estimated_uncommonness": 5,
+      "combined_score": 495
+    },
+    {
+      "word": "LARI",
+      "estimated_uncommonness": 4,
+      "combined_score": 396
+    },
+    {
+      "word": "LATE",
+      "estimated_uncommonness": 1,
+      "combined_score": 99
+    },
+    {
+      "word": "LATEN",
+      "estimated_uncommonness": 4,
+      "combined_score": 495
+    },
+    {
+      "word": "LATER",
+      "estimated_uncommonness": 1,
+      "combined_score": 199
+    },
+    {
+      "word": "LATI",
+      "estimated_uncommonness": 5,
+      "combined_score": 495
+    },
+    {
+      "word": "LAW",
+      "estimated_uncommonness": 1,
+      "combined_score": 10
+    },
+    {
+      "word": "LAWN",
+      "estimated_uncommonness": 2,
+      "combined_score": 198
+    },
+    {
+      "word": "LAZE",
+      "estimated_uncommonness": 4,
+      "combined_score": 396
+    },
+    {
+      "word": "LAZED",
+      "estimated_uncommonness": 4,
+      "combined_score": 495
+    },
+    {
+      "word": "LEAD",
+      "estimated_uncommonness": 1,
+      "combined_score": 99
+    },
+    {
+      "word": "LEAN",
+      "estimated_uncommonness": 1,
+      "combined_score": 99
+    },
+    {
+      "word": "LEAR",
+      "estimated_uncommonness": 2,
+      "combined_score": 198
+    },
+    {
+      "word": "LEARN",
+      "estimated_uncommonness": 1,
+      "combined_score": 199
+    },
+    {
+      "word": "LED",
+      "estimated_uncommonness": 1,
+      "combined_score": 10
+    },
+    {
+      "word": "LEI",
+      "estimated_uncommonness": 4,
+      "combined_score": 307
+    },
+    {
+      "word": "LEND",
+      "estimated_uncommonness": 2,
+      "combined_score": 198
+    },
+    {
+      "word": "LENT",
+      "estimated_uncommonness": 2,
+      "combined_score": 198
+    },
+    {
+      "word": "LET",
+      "estimated_uncommonness": 1,
+      "combined_score": 10
+    },
+    {
+      "word": "LID",
+      "estimated_uncommonness": 2,
+      "combined_score": 109
+    },
+    {
+      "word": "LIE",
+      "estimated_uncommonness": 1,
+      "combined_score": 10
+    },
+    {
+      "word": "LIED",
+      "estimated_uncommonness": 3,
+      "combined_score": 297
+    },
+    {
+      "word": "LIEN",
+      "estimated_uncommonness": 4,
+      "combined_score": 396
+    },
+    {
+      "word": "LIER",
+      "estimated_uncommonness": 4,
+      "combined_score": 396
+    },
+    {
+      "word": "LINE",
+      "estimated_uncommonness": 1,
+      "combined_score": 99
+    },
+    {
+      "word": "LINED",
+      "estimated_uncommonness": 2,
+      "combined_score": 297
+    },
+    {
+      "word": "LINER",
+      "estimated_uncommonness": 3,
+      "combined_score": 396
+    },
+    {
+      "word": "LINT",
+      "estimated_uncommonness": 2,
+      "combined_score": 198
+    },
+    {
+      "word": "LIRA",
+      "estimated_uncommonness": 3,
+      "combined_score": 297
+    },
+    {
+      "word": "LIRE",
+      "estimated_uncommonness": 3,
+      "combined_score": 297
+    },
+    {
+      "word": "LITE",
+      "estimated_uncommonness": 2,
+      "combined_score": 198
+    },
+    {
+      "word": "LITER",
+      "estimated_uncommonness": 2,
+      "combined_score": 297
+    },
+    {
+      "word": "LITRE",
+      "estimated_uncommonness": 2,
+      "combined_score": 297
+    },
+    {
+      "word": "LIZARD",
+      "estimated_uncommonness": 2,
+      "combined_score": 396
+    },
+    {
+      "word": "NET",
+      "estimated_uncommonness": 1,
+      "combined_score": 10
+    },
+    {
+      "word": "NEW",
+      "estimated_uncommonness": 1,
+      "combined_score": 10
+    },
+    {
+      "word": "NEWT",
+      "estimated_uncommonness": 3,
+      "combined_score": 297
+    },
+    {
+      "word": "NIL",
+      "estimated_uncommonness": 3,
+      "combined_score": 208
+    },
+    {
+      "word": "NIT",
+      "estimated_uncommonness": 3,
+      "combined_score": 208
+    },
+    {
+      "word": "NITE",
+      "estimated_uncommonness": 2,
+      "combined_score": 198
+    },
+    {
+      "word": "NITER",
+      "estimated_uncommonness": 4,
+      "combined_score": 495
+    },
+    {
+      "word": "NITRE",
+      "estimated_uncommonness": 4,
+      "combined_score": 495
+    },
+    {
+      "word": "RAD",
+      "estimated_uncommonness": 3,
+      "combined_score": 208
+    },
+    {
+      "word": "RAID",
+      "estimated_uncommonness": 2,
+      "combined_score": 198
+    },
+    {
+      "word": "RAIL",
+      "estimated_uncommonness": 2,
+      "combined_score": 198
+    },
+    {
+      "word": "RAIN",
+      "estimated_uncommonness": 1,
+      "combined_score": 99
+    },
+    {
+      "word": "RAISED",
+      "estimated_uncommonness": 2,
+      "combined_score": 396
+    },
+    {
+      "word": "RAN",
+      "estimated_uncommonness": 1,
+      "combined_score": 10
+    },
+    {
+      "word": "RAND",
+      "estimated_uncommonness": 2,
+      "combined_score": 198
+    },
+    {
+      "word": "RANI",
+      "estimated_uncommonness": 4,
+      "combined_score": 396
+    },
+    {
+      "word": "RANT",
+      "estimated_uncommonness": 2,
+      "combined_score": 198
+    },
+    {
+      "word": "RATE",
+      "estimated_uncommonness": 1,
+      "combined_score": 99
+    },
+    {
+      "word": "RATEL",
+      "estimated_uncommonness": 5,
+      "combined_score": 594
+    },
+    {
+      "word": "RAZE",
+      "estimated_uncommonness": 4,
+      "combined_score": 396
+    },
+    {
+      "word": "RAZED",
+      "estimated_uncommonness": 4,
+      "combined_score": 495
+    },
+    {
+      "word": "READ",
+      "estimated_uncommonness": 1,
+      "combined_score": 99
+    },
+    {
+      "word": "REAL",
+      "estimated_uncommonness": 1,
+      "combined_score": 99
+    },
+    {
+      "word": "RED",
+      "estimated_uncommonness": 1,
+      "combined_score": 10
+    },
+    {
+      "word": "REDAN",
+      "estimated_uncommonness": 5,
+      "combined_score": 594
+    },
+    {
+      "word": "REI",
+      "estimated_uncommonness": 5,
+      "combined_score": 406
+    },
+    {
+      "word": "REIN",
+      "estimated_uncommonness": 3,
+      "combined_score": 297
+    },
+    {
+      "word": "RELAX",
+      "estimated_uncommonness": 2,
+      "combined_score": 297
+    },
+    {
+      "word": "RELAXIN",
+      "estimated_uncommonness": 4,
+      "combined_score": 693
+    },
+    {
+      "word": "REND",
+      "estimated_uncommonness": 3,
+      "combined_score": 297
+    },
+    {
+      "word": "RENT",
+      "estimated_uncommonness": 1,
+      "combined_score": 99
+    },
+    {
+      "word": "RET",
+      "estimated_uncommonness": 3,
+      "combined_score": 208
+    },
+    {
+      "word": "RETINA",
+      "estimated_uncommonness": 3,
+      "combined_score": 495
+    },
+    {
+      "word": "RETINAL",
+      "estimated_uncommonness": 3,
+      "combined_score": 594
+    },
+    {
+      "word": "RIA",
+      "estimated_uncommonness": 4,
+      "combined_score": 307
+    },
+    {
+      "word": "RIAL",
+      "estimated_uncommonness": 4,
+      "combined_score": 396
+    },
+    {
+      "word": "RID",
+      "estimated_uncommonness": 2,
+      "combined_score": 109
+    },
+    {
+      "word": "RIDE",
+      "estimated_uncommonness": 1,
+      "combined_score": 99
+    },
+    {
+      "word": "RIEL",
+      "estimated_uncommonness": 4,
+      "combined_score": 396
+    },
+    {
+      "word": "RILE",
+      "estimated_uncommonness": 3,
+      "combined_score": 297
+    },
+    {
+      "word": "RILED",
+      "estimated_uncommonness": 3,
+      "combined_score": 396
+    },
+    {
+      "word": "RIND",
+      "estimated_uncommonness": 3,
+      "combined_score": 297
+    },
+    {
+      "word": "RIN",
+      "estimated_uncommonness": 4,
+      "combined_score": 307
+    },
+    {
+      "word": "RITZ",
+      "estimated_uncommonness": 3,
+      "combined_score": 297
+    },
+    {
+      "word": "SAD",
+      "estimated_uncommonness": 1,
+      "combined_score": 10
+    },
+    {
+      "word": "SADE",
+      "estimated_uncommonness": 4,
+      "combined_score": 396
+    },
+    {
+      "word": "SADI",
+      "estimated_uncommonness": 5,
+      "combined_score": 406
+    },
+    {
+      "word": "SAID",
+      "estimated_uncommonness": 1,
+      "combined_score": 99
+    },
+    {
+      "word": "SAIL",
+      "estimated_uncommonness": 1,
+      "combined_score": 99
+    },
+    {
+      "word": "SAIN",
+      "estimated_uncommonness": 4,
+      "combined_score": 396
+    },
+    {
+      "word": "SAND",
+      "estimated_uncommonness": 1,
+      "combined_score": 99
+    },
+    {
+      "word": "SANE",
+      "estimated_uncommonness": 2,
+      "combined_score": 198
+    },
+    {
+      "word": "SANER",
+      "estimated_uncommonness": 3,
+      "combined_score": 396
+    },
+    {
+      "word": "SARD",
+      "estimated_uncommonness": 4,
+      "combined_score": 396
+    },
+    {
+      "word": "SARI",
+      "estimated_uncommonness": 3,
+      "combined_score": 297
+    },
+    {
+      "word": "SAT",
+      "estimated_uncommonness": 1,
+      "combined_score": 10
+    },
+    {
+      "word": "SATE",
+      "estimated_uncommonness": 3,
+      "combined_score": 297
+    },
+    {
+      "word": "SATED",
+      "estimated_uncommonness": 4,
+      "combined_score": 495
+    },
+    {
+      "word": "SATI",
+      "estimated_uncommonness": 4,
+      "combined_score": 396
+    },
+    {
+      "word": "SATIN",
+      "estimated_uncommonness": 2,
+      "combined_score": 297
+    },
+    {
+      "word": "SAW",
+      "estimated_uncommonness": 1,
+      "combined_score": 10
+    },
+    {
+      "word": "SAWED",
+      "estimated_uncommonness": 3,
+      "combined_score": 396
+    },
+    {
+      "word": "SAWN",
+      "estimated_uncommonness": 3,
+      "combined_score": 297
+    },
+    {
+      "word": "SEA",
+      "estimated_uncommonness": 1,
+      "combined_score": 10
+    },
+    {
+      "word": "SEAL",
+      "estimated_uncommonness": 1,
+      "combined_score": 99
+    },
+    {
+      "word": "SEAR",
+      "estimated_uncommonness": 3,
+      "combined_score": 297
+    },
+    {
+      "word": "SEAT",
+      "estimated_uncommonness": 1,
+      "combined_score": 99
+    },
+    {
+      "word": "SED",
+      "estimated_uncommonness": 4,
+      "combined_score": 307
+    },
+    {
+      "word": "SEI",
+      "estimated_uncommonness": 5,
+      "combined_score": 406
+    },
+    {
+      "word": "SEN",
+      "estimated_uncommonness": 3,
+      "combined_score": 208
+    },
+    {
+      "word": "SEND",
+      "estimated_uncommonness": 1,
+      "combined_score": 99
+    },
+    {
+      "word": "SENT",
+      "estimated_uncommonness": 1,
+      "combined_score": 99
+    },
+    {
+      "word": "SER",
+      "estimated_uncommonness": 3,
+      "combined_score": 208
+    },
+    {
+      "word": "SERA",
+      "estimated_uncommonness": 4,
+      "combined_score": 396
+    },
+    {
+      "word": "SERAI",
+      "estimated_uncommonness": 5,
+      "combined_score": 594
+    },
+    {
+      "word": "SERAL",
+      "estimated_uncommonness": 5,
+      "combined_score": 594
+    },
+    {
+      "word": "SET",
+      "estimated_uncommonness": 1,
+      "combined_score": 10
+    },
+    {
+      "word": "SEW",
+      "estimated_uncommonness": 2,
+      "combined_score": 109
+    },
+    {
+      "word": "SEWAN",
+      "estimated_uncommonness": 5,
+      "combined_score": 594
+    },
+    {
+      "word": "SID",
+      "estimated_uncommonness": 3,
+      "combined_score": 208
+    },
+    {
+      "word": "SIDE",
+      "estimated_uncommonness": 1,
+      "combined_score": 99
+    },
+    {
+      "word": "SIDLE",
+      "estimated_uncommonness": 3,
+      "combined_score": 396
+    },
+    {
+      "word": "SILT",
+      "estimated_uncommonness": 3,
+      "combined_score": 297
+    },
+    {
+      "word": "SIN",
+      "estimated_uncommonness": 1,
+      "combined_score": 10
+    },
+    {
+      "word": "SINE",
+      "estimated_uncommonness": 3,
+      "combined_score": 297
+    },
+    {
+      "word": "SIR",
+      "estimated_uncommonness": 1,
+      "combined_score": 10
+    },
+    {
+      "word": "SIRE",
+      "estimated_uncommonness": 3,
+      "combined_score": 297
+    },
+    {
+      "word": "SIRED",
+      "estimated_uncommonness": 4,
+      "combined_score": 495
+    },
+    {
+      "word": "SIREN",
+      "estimated_uncommonness": 2,
+      "combined_score": 297
+    },
+    {
+      "word": "SIT",
+      "estimated_uncommonness": 1,
+      "combined_score": 10
+    },
+    {
+      "word": "SITE",
+      "estimated_uncommonness": 1,
+      "combined_score": 99
+    },
+    {
+      "word": "SITED",
+      "estimated_uncommonness": 3,
+      "combined_score": 396
+    },
+    {
+      "word": "SIZE",
+      "estimated_uncommonness": 1,
+      "combined_score": 99
+    },
+    {
+      "word": "SIZED",
+      "estimated_uncommonness": 2,
+      "combined_score": 297
+    },
+    {
+      "word": "SIZER",
+      "estimated_uncommonness": 4,
+      "combined_score": 495
+    },
+    {
+      "word": "SLATE",
+      "estimated_uncommonness": 2,
+      "combined_score": 297
+    },
+    {
+      "word": "SLATED",
+      "estimated_uncommonness": 3,
+      "combined_score": 495
+    },
+    {
+      "word": "SLAW",
+      "estimated_uncommonness": 3,
+      "combined_score": 297
+    },
+    {
+      "word": "SLEW",
+      "estimated_uncommonness": 2,
+      "combined_score": 198
+    },
+    {
+      "word": "SLID",
+      "estimated_uncommonness": 2,
+      "combined_score": 198
+    },
+    {
+      "word": "SLIDE",
+      "estimated_uncommonness": 1,
+      "combined_score": 199
+    },
+    {
+      "word": "SLIDER",
+      "estimated_uncommonness": 2,
+      "combined_score": 396
+    },
+    {
+      "word": "SLIT",
+      "estimated_uncommonness": 2,
+      "combined_score": 198
+    },
+    {
+      "word": "SLUR",
+      "estimated_uncommonness": 3,
+      "combined_score": 297
+    },
+    {
+      "word": "SNAIL",
+      "estimated_uncommonness": 2,
+      "combined_score": 297
+    },
+    {
+      "word": "SNARE",
+      "estimated_uncommonness": 3,
+      "combined_score": 396
+    },
+    {
+      "word": "SNIDE",
+      "estimated_uncommonness": 3,
+      "combined_score": 396
+    },
+    {
+      "word": "SWAD",
+      "estimated_uncommonness": 5,
+      "combined_score": 495
+    },
+    {
+      "word": "SWAIL",
+      "estimated_uncommonness": 5,
+      "combined_score": 594
+    },
+    {
+      "word": "SWAIN",
+      "estimated_uncommonness": 4,
+      "combined_score": 495
+    },
+    {
+      "word": "SWALE",
+      "estimated_uncommonness": 5,
+      "combined_score": 594
+    },
+    {
+      "word": "SWAN",
+      "estimated_uncommonness": 2,
+      "combined_score": 198
+    },
+    {
+      "word": "SWARD",
+      "estimated_uncommonness": 4,
+      "combined_score": 495
+    },
+    {
+      "word": "SWAT",
+      "estimated_uncommonness": 3,
+      "combined_score": 297
+    },
+    {
+      "word": "SWINE",
+      "estimated_uncommonness": 3,
+      "combined_score": 396
+    },
+    {
+      "word": "SWIRL",
+      "estimated_uncommonness": 3,
+      "combined_score": 396
+    },
+    {
+      "word": "TAD",
+      "estimated_uncommonness": 3,
+      "combined_score": 208
+    },
+    {
+      "word": "TAEL",
+      "estimated_uncommonness": 5,
+      "combined_score": 495
+    },
+    {
+      "word": "TAIL",
+      "estimated_uncommonness": 1,
+      "combined_score": 99
+    },
+    {
+      "word": "TAILER",
+      "estimated_uncommonness": 4,
+      "combined_score": 594
+    },
+    {
+      "word": "TAIN",
+      "estimated_uncommonness": 4,
+      "combined_score": 396
+    },
+    {
+      "word": "TALE",
+      "estimated_uncommonness": 2,
+      "combined_score": 198
+    },
+    {
+      "word": "TAN",
+      "estimated_uncommonness": 1,
+      "combined_score": 10
+    },
+    {
+      "word": "TAR",
+      "estimated_uncommonness": 2,
+      "combined_score": 109
+    },
+    {
+      "word": "TARE",
+      "estimated_uncommonness": 3,
+      "combined_score": 297
+    },
+    {
+      "word": "TARN",
+      "estimated_uncommonness": 4,
+      "combined_score": 396
+    },
+    {
+      "word": "TAW",
+      "estimated_uncommonness": 4,
+      "combined_score": 307
+    },
+    {
+      "word": "TEA",
+      "estimated_uncommonness": 1,
+      "combined_score": 10
+    },
+    {
+      "word": "TEAL",
+      "estimated_uncommonness": 3,
+      "combined_score": 297
+    },
+    {
+      "word": "TEAR",
+      "estimated_uncommonness": 1,
+      "combined_score": 99
+    },
+    {
+      "word": "TED",
+      "estimated_uncommonness": 2,
+      "combined_score": 109
+    },
+    {
+      "word": "TELA",
+      "estimated_uncommonness": 5,
+      "combined_score": 495
+    },
+    {
+      "word": "TEN",
+      "estimated_uncommonness": 1,
+      "combined_score": 10
+    },
+    {
+      "word": "TEND",
+      "estimated_uncommonness": 1,
+      "combined_score": 99
+    },
+    {
+      "word": "TERN",
+      "estimated_uncommonness": 3,
+      "combined_score": 297
+    },
+    {
+      "word": "TIDE",
+      "estimated_uncommonness": 2,
+      "combined_score": 198
+    },
+    {
+      "word": "TIE",
+      "estimated_uncommonness": 1,
+      "combined_score": 10
+    },
+    {
+      "word": "TIED",
+      "estimated_uncommonness": 1,
+      "combined_score": 99
+    },
+    {
+      "word": "TIER",
+      "estimated_uncommonness": 2,
+      "combined_score": 198
+    },
+    {
+      "word": "TIL",
+      "estimated_uncommonness": 4,
+      "combined_score": 307
+    },
+    {
+      "word": "TIN",
+      "estimated_uncommonness": 1,
+      "combined_score": 10
+    },
+    {
+      "word": "TINE",
+      "estimated_uncommonness": 3,
+      "combined_score": 297
+    },
+    {
+      "word": "TINED",
+      "estimated_uncommonness": 4,
+      "combined_score": 495
+    },
+    {
+      "word": "TIRE",
+      "estimated_uncommonness": 1,
+      "combined_score": 99
+    },
+    {
+      "word": "TIRED",
+      "estimated_uncommonness": 1,
+      "combined_score": 199
+    },
+    {
+      "word": "TRADE",
+      "estimated_uncommonness": 1,
+      "combined_score": 199
+    },
+    {
+      "word": "TRADIE",
+      "estimated_uncommonness": 4,
+      "combined_score": 594
+    },
+    {
+      "word": "TRAIL",
+      "estimated_uncommonness": 1,
+      "combined_score": 199
+    },
+    {
+      "word": "TRAIN",
+      "estimated_uncommonness": 1,
+      "combined_score": 199
+    },
+    {
+      "word": "TRAINED",
+      "estimated_uncommonness": 1,
+      "combined_score": 397
+    },
+    {
+      "word": "TREAD",
+      "estimated_uncommonness": 2,
+      "combined_score": 297
+    },
+    {
+      "word": "TREND",
+      "estimated_uncommonness": 1,
+      "combined_score": 199
+    },
+    {
+      "word": "TRIAD",
+      "estimated_uncommonness": 3,
+      "combined_score": 396
+    },
+    {
+      "word": "TRIAL",
+      "estimated_uncommonness": 1,
+      "combined_score": 199
+    },
+    {
+      "word": "TRIED",
+      "estimated_uncommonness": 1,
+      "combined_score": 199
+    },
+    {
+      "word": "TRINE",
+      "estimated_uncommonness": 4,
+      "combined_score": 495
+    },
+    {
+      "word": "TSADE",
+      "estimated_uncommonness": 6,
+      "combined_score": 693
+    },
+    {
+      "word": "TSADI",
+      "estimated_uncommonness": 6,
+      "combined_score": 693
+    },
+    {
+      "word": "TWAE",
+      "estimated_uncommonness": 5,
+      "combined_score": 495
+    },
+    {
+      "word": "TWAIN",
+      "estimated_uncommonness": 4,
+      "combined_score": 495
+    },
+    {
+      "word": "TWIN",
+      "estimated_uncommonness": 2,
+      "combined_score": 198
+    },
+    {
+      "word": "TWINE",
+      "estimated_uncommonness": 3,
+      "combined_score": 396
+    },
+    {
+      "word": "TWINED",
+      "estimated_uncommonness": 4,
+      "combined_score": 594
+    },
+    {
+      "word": "WAD",
+      "estimated_uncommonness": 3,
+      "combined_score": 208
+    },
+    {
+      "word": "WADE",
+      "estimated_uncommonness": 2,
+      "combined_score": 198
+    },
+    {
+      "word": "WADER",
+      "estimated_uncommonness": 3,
+      "combined_score": 396
+    },
+    {
+      "word": "WADI",
+      "estimated_uncommonness": 3,
+      "combined_score": 297
+    },
+    {
+      "word": "WAE",
+      "estimated_uncommonness": 5,
+      "combined_score": 406
+    },
+    {
+      "word": "WAIL",
+      "estimated_uncommonness": 3,
+      "combined_score": 297
+    },
+    {
+      "word": "WAILED",
+      "estimated_uncommonness": 4,
+      "combined_score": 594
+    },
+    {
+      "word": "WAIN",
+      "estimated_uncommonness": 4,
+      "combined_score": 396
+    },
+    {
+      "word": "WAIR",
+      "estimated_uncommonness": 5,
+      "combined_score": 495
+    },
+    {
+      "word": "WAIT",
+      "estimated_uncommonness": 1,
+      "combined_score": 99
+    },
+    {
+      "word": "WAITED",
+      "estimated_uncommonness": 2,
+      "combined_score": 396
+    },
+    {
+      "word": "WAITER",
+      "estimated_uncommonness": 2,
+      "combined_score": 396
+    },
+    {
+      "word": "WALE",
+      "estimated_uncommonness": 4,
+      "combined_score": 396
+    },
+    {
+      "word": "WALED",
+      "estimated_uncommonness": 5,
+      "combined_score": 594
+    },
+    {
+      "word": "WALER",
+      "estimated_uncommonness": 5,
+      "combined_score": 594
+    },
+    {
+      "word": "WALI",
+      "estimated_uncommonness": 5,
+      "combined_score": 495
+    },
+    {
+      "word": "WAN",
+      "estimated_uncommonness": 3,
+      "combined_score": 208
+    },
+    {
+      "word": "WAND",
+      "estimated_uncommonness": 3,
+      "combined_score": 297
+    },
+    {
+      "word": "WANE",
+      "estimated_uncommonness": 3,
+      "combined_score": 297
+    },
+    {
+      "word": "WANED",
+      "estimated_uncommonness": 4,
+      "combined_score": 495
+    },
+    {
+      "word": "WANT",
+      "estimated_uncommonness": 1,
+      "combined_score": 99
+    },
+    {
+      "word": "WANTED",
+      "estimated_uncommonness": 1,
+      "combined_score": 298
+    },
+    {
+      "word": "WAR",
+      "estimated_uncommonness": 1,
+      "combined_score": 10
+    },
+    {
+      "word": "WARD",
+      "estimated_uncommonness": 2,
+      "combined_score": 198
+    },
+    {
+      "word": "WARE",
+      "estimated_uncommonness": 2,
+      "combined_score": 198
+    },
+    {
+      "word": "WARN",
+      "estimated_uncommonness": 2,
+      "combined_score": 198
+    },
+    {
+      "word": "WARNED",
+      "estimated_uncommonness": 2,
+      "combined_score": 396
+    },
+    {
+      "word": "WART",
+      "estimated_uncommonness": 2,
+      "combined_score": 198
+    },
+    {
+      "word": "WAS",
+      "estimated_uncommonness": 1,
+      "combined_score": 10
+    },
+    {
+      "word": "WAST",
+      "estimated_uncommonness": 4,
+      "combined_score": 396
+    },
+    {
+      "word": "WASTE",
+      "estimated_uncommonness": 1,
+      "combined_score": 199
+    },
+    {
+      "word": "WASTED",
+      "estimated_uncommonness": 2,
+      "combined_score": 396
+    },
+    {
+      "word": "WATER",
+      "estimated_uncommonness": 1,
+      "combined_score": 199
+    },
+    {
+      "word": "WAT",
+      "estimated_uncommonness": 3,
+      "combined_score": 208
+    },
+    {
+      "word": "WEAL",
+      "estimated_uncommonness": 4,
+      "combined_score": 396
+    },
+    {
+      "word": "WEAN",
+      "estimated_uncommonness": 3,
+      "combined_score": 297
+    },
+    {
+      "word": "WEAR",
+      "estimated_uncommonness": 1,
+      "combined_score": 99
+    },
+    {
+      "word": "WED",
+      "estimated_uncommonness": 2,
+      "combined_score": 109
+    },
+    {
+      "word": "WELD",
+      "estimated_uncommonness": 3,
+      "combined_score": 297
+    },
+    {
+      "word": "WEN",
+      "estimated_uncommonness": 4,
+      "combined_score": 307
+    },
+    {
+      "word": "WEND",
+      "estimated_uncommonness": 4,
+      "combined_score": 396
+    },
+    {
+      "word": "WENT",
+      "estimated_uncommonness": 1,
+      "combined_score": 99
+    },
+    {
+      "word": "WET",
+      "estimated_uncommonness": 1,
+      "combined_score": 10
+    },
+    {
+      "word": "WIDEN",
+      "estimated_uncommonness": 3,
+      "combined_score": 396
+    },
+    {
+      "word": "WIELD",
+      "estimated_uncommonness": 3,
+      "combined_score": 396
+    },
+    {
+      "word": "WILD",
+      "estimated_uncommonness": 2,
+      "combined_score": 198
+    },
+    {
+      "word": "WILE",
+      "estimated_uncommonness": 4,
+      "combined_score": 396
+    },
+    {
+      "word": "WILED",
+      "estimated_uncommonness": 5,
+      "combined_score": 594
+    },
+    {
+      "word": "WILT",
+      "estimated_uncommonness": 3,
+      "combined_score": 297
+    },
+    {
+      "word": "WILTED",
+      "estimated_uncommonness": 4,
+      "combined_score": 594
+    },
+    {
+      "word": "WINE",
+      "estimated_uncommonness": 1,
+      "combined_score": 99
+    },
+    {
+      "word": "WINED",
+      "estimated_uncommonness": 4,
+      "combined_score": 495
+    },
+    {
+      "word": "WINTER",
+      "estimated_uncommonness": 1,
+      "combined_score": 298
+    },
+    {
+      "word": "WINZE",
+      "estimated_uncommonness": 5,
+      "combined_score": 594
+    },
+    {
+      "word": "WIRE",
+      "estimated_uncommonness": 1,
+      "combined_score": 99
+    },
+    {
+      "word": "WIRED",
+      "estimated_uncommonness": 2,
+      "combined_score": 297
+    },
+    {
+      "word": "WIT",
+      "estimated_uncommonness": 2,
+      "combined_score": 109
+    },
+    {
+      "word": "WITE",
+      "estimated_uncommonness": 5,
+      "combined_score": 495
+    },
+    {
+      "word": "WITED",
+      "estimated_uncommonness": 5,
+      "combined_score": 594
+    },
+    {
+      "word": "WIZ",
+      "estimated_uncommonness": 3,
+      "combined_score": 208
+    },
+    {
+      "word": "WIZEN",
+      "estimated_uncommonness": 5,
+      "combined_score": 594
+    },
+    {
+      "word": "WRATH",
+      "estimated_uncommonness": 3,
+      "combined_score": 396
+    },
+    {
+      "word": "WREN",
+      "estimated_uncommonness": 3,
+      "combined_score": 297
+    },
+    {
+      "word": "WRIT",
+      "estimated_uncommonness": 3,
+      "combined_score": 297
+    },
+    {
+      "word": "WRITE",
+      "estimated_uncommonness": 1,
+      "combined_score": 199
+    },
+    {
+      "word": "ZEN",
+      "estimated_uncommonness": 3,
+      "combined_score": 208
+    },
+    {
+      "word": "ZETA",
+      "estimated_uncommonness": 4,
+      "combined_score": 396
+    },
+    {
+      "word": "ZIN",
+      "estimated_uncommonness": 5,
+      "combined_score": 406
+    },
+    {
+      "word": "ZINE",
+      "estimated_uncommonness": 4,
+      "combined_score": 396
+    },
+    {
+      "word": "ZIT",
+      "estimated_uncommonness": 4,
+      "combined_score": 307
+    },
+    {
+      "word": "WIZARD",
+      "estimated_uncommonness": 2,
+      "combined_score": 396
+    },
+    {
+      "word": "WETLAND",
+      "estimated_uncommonness": 3,
+      "combined_score": 594
+    },
+    {
+      "word": "TIDELAND",
+      "estimated_uncommonness": 4,
+      "combined_score": 792
     }
   ]
 }
 
-
->>>>>>> bb5c874b
